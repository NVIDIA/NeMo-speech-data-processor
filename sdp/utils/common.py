# Copyright (c) 2022, NVIDIA CORPORATION.  All rights reserved.
#
# Licensed under the Apache License, Version 2.0 (the "License");
# you may not use this file except in compliance with the License.
# You may obtain a copy of the License at
#
#     http://www.apache.org/licenses/LICENSE-2.0
#
# Unless required by applicable law or agreed to in writing, software
# distributed under the License is distributed on an "AS IS" BASIS,
# WITHOUT WARRANTIES OR CONDITIONS OF ANY KIND, either express or implied.
# See the License for the specific language governing permissions and
# limitations under the License.

import os
import tarfile
import urllib
import zipfile

import wget

from sdp.logging import logger


<<<<<<< HEAD
def download_file(source_url: str, target_directory: str, verbose=True, target_filename=None):
=======
def download_file(source_url: str, target_directory: str, verbose=True):
>>>>>>> b3c33440
    # make sure target_directory is an absolute path to avoid bugs when we change directories to download data later
    target_directory = os.path.abspath(target_directory)

    if verbose:
        logger.info(f"Trying to download data from {source_url} and save it in this directory: {target_directory}")

    # Determine the target_filename
    if target_filename is None:
        target_filename = os.path.basename(urllib.parse.urlparse(source_url).path)
    target_filepath = os.path.join(target_directory, target_filename)

    # Check if the file already exists

    if os.path.exists(target_filepath):
        if verbose:
            logger.info(f"Found file {target_filepath} => will not be attempting download from {source_url}")
    else:
<<<<<<< HEAD
        # Download the file
        try:
            wget.download(source_url, target_filepath)  # Save file with the target filepath
            if verbose:
                logger.info("Download completed")
        except Exception as e:
            if verbose:
                logger.error(f"Error during download: {e}")
=======
        logger.info(f"Not found file {target_filepath}")
        original_dir = os.getcwd()  # record current working directory so can cd back to it
        os.chdir(target_directory)  # cd to target dir so that temporary download file will be saved in target dir

        wget.download(source_url, target_directory)

        # change back to original directory as the rest of the code may assume that we are in that directory
        os.chdir(original_dir)
        if verbose:
            logger.info("Download completed")
>>>>>>> b3c33440

    return target_filepath


def extract_archive(archive_path: str, extract_path: str, force_extract: bool = False) -> str:
    logger.info(f"Attempting to extract all contents from tar file {archive_path} and save in {extract_path}")
    if not force_extract:
        if tarfile.is_tarfile(archive_path):
            with tarfile.open(archive_path, "r") as archive:
                archive_extracted_dir = archive.getnames()[0]
        elif zipfile.is_zipfile(archive_path):
            with zipfile.ZipFile(archive_path, "r") as archive:
                archive_extracted_dir = archive.namelist()[0]
        else:
            raise RuntimeError(f"Unknown archive format: {archive_path}. We only support tar and zip archives.")

        archive_contents_dir = os.path.join(extract_path, archive_extracted_dir)

    if not force_extract and os.path.exists(archive_contents_dir):
        logger.info(f"Directory {archive_contents_dir} already exists => will not attempt to extract file")
    else:
        if tarfile.is_tarfile(archive_path):
            with tarfile.open(archive_path, "r") as archive:
                archive.extractall(path=extract_path)
        elif zipfile.is_zipfile(archive_path):
            with zipfile.ZipFile(archive_path, "r") as archive:
                archive.extractall(extract_path)
        logger.info("Finished extracting")

    if force_extract:
        return None
    return archive_contents_dir<|MERGE_RESOLUTION|>--- conflicted
+++ resolved
@@ -22,11 +22,7 @@
 from sdp.logging import logger
 
 
-<<<<<<< HEAD
 def download_file(source_url: str, target_directory: str, verbose=True, target_filename=None):
-=======
-def download_file(source_url: str, target_directory: str, verbose=True):
->>>>>>> b3c33440
     # make sure target_directory is an absolute path to avoid bugs when we change directories to download data later
     target_directory = os.path.abspath(target_directory)
 
@@ -44,7 +40,7 @@
         if verbose:
             logger.info(f"Found file {target_filepath} => will not be attempting download from {source_url}")
     else:
-<<<<<<< HEAD
+        logger.info(f"Not found file {target_filepath}")
         # Download the file
         try:
             wget.download(source_url, target_filepath)  # Save file with the target filepath
@@ -53,18 +49,6 @@
         except Exception as e:
             if verbose:
                 logger.error(f"Error during download: {e}")
-=======
-        logger.info(f"Not found file {target_filepath}")
-        original_dir = os.getcwd()  # record current working directory so can cd back to it
-        os.chdir(target_directory)  # cd to target dir so that temporary download file will be saved in target dir
-
-        wget.download(source_url, target_directory)
-
-        # change back to original directory as the rest of the code may assume that we are in that directory
-        os.chdir(original_dir)
-        if verbose:
-            logger.info("Download completed")
->>>>>>> b3c33440
 
     return target_filepath
 
