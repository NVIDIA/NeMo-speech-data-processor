--- conflicted
+++ resolved
@@ -93,20 +93,8 @@
     return archive_contents_dir
 
 
-<<<<<<< HEAD
-def load_manifest(manifest: Path) -> List[Dict[str, Union[str, float]]]:
-    """
-    Loads Nemo manifest as a list of dictionaries.
-    """
-    result = []
-    with manifest.open() as f:
-        for line in f:
-            data = json.loads(line)
-            result.append(data)
-    return result
-=======
 def ffmpeg_convert(jpg: str, wav: str, ar: int = 0, ac: int = 1):
-    process_args = ["ffmpeg", "-nostdin", "-i", jpg, '-ac', str(ac), "-map", "0:a", "-c:a", "pcm_s16le", "-y", wav]
+    process_args = ["ffmpeg", "-nostdin", "-i", jpg, "-ac", str(ac), "-map", "0:a", "-c:a", "pcm_s16le", "-y", wav]
     if ar:
         process_args = process_args[:-1]
         process_args.extend(["-ar", str(ar), wav])
@@ -114,11 +102,10 @@
 
 
 def extract_tar_with_strip_components(tar_path, extract_path, strip_components=1):
-    with tarfile.open(tar_path, 'r') as tar:
+    with tarfile.open(tar_path, "r") as tar:
         members = tar.getmembers()
         for member in members:
             components = member.name.split(os.path.sep)
             if len(components) > strip_components:
                 member.name = os.path.sep.join(components[strip_components:])
-                tar.extract(member, extract_path)
->>>>>>> 1030ca77
+                tar.extract(member, extract_path)