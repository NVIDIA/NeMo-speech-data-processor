--- conflicted
+++ resolved
@@ -1,4 +1,4 @@
-# Copyright (c) 2023, NVIDIA CORPORATION & AFFILIATES.  All rights reserved.
+# Copyright (c) 2024, NVIDIA CORPORATION & AFFILIATES.  All rights reserved.
 #
 # Licensed under the Apache License, Version 2.0 (the "License");
 # you may not use this file except in compliance with the License.
@@ -37,11 +37,7 @@
     Args:
         input_value_key (str): The field in the dataset entries to be evaluated.
         target_value (Union[int, str]): The value to compare with the input field.
-<<<<<<< HEAD
-        operator (str, optional): The operator to apply for comparison. Options: "lt" (less than), "le" (less than or equal to), "eq" (equal to), "ne" (not equal to), "ge" (greater than or equal to), "gt" (greater than). Defaults to "eq".
-=======
         operator (str): (Optional) The operator to apply for comparison. Options: "lt" (less than), "le" (less than or equal to), "eq" (equal to), "ne" (not equal to), "ge" (greater than or equal to), "gt" (greater than). Defaults to "eq".
->>>>>>> 05602d88
         **kwargs: Additional keyword arguments to be passed to the base class `BaseParallelProcessor`.
 
     """
