# Copyright (c) 2023, NVIDIA CORPORATION & AFFILIATES.  All rights reserved.
#
# Licensed under the Apache License, Version 2.0 (the "License");
# you may not use this file except in compliance with the License.
# You may obtain a copy of the License at
#
#     http://www.apache.org/licenses/LICENSE-2.0
#
# Unless required by applicable law or agreed to in writing, software
# distributed under the License is distributed on an "AS IS" BASIS,
# WITHOUT WARRANTIES OR CONDITIONS OF ANY KIND, either express or implied.
# See the License for the specific language governing permissions and
# limitations under the License.

import collections
<<<<<<< HEAD
=======
import json
import re
import os 
>>>>>>> 42972806
import json
import os
import re
from operator import eq, ge, gt, le, lt, ne
from typing import List, Union

from sdp.logging import logger
from sdp.processors.base_processor import (
    BaseParallelProcessor,
    BaseProcessor,
    DataEntry,
)
from sdp.utils.edit_spaces import add_start_end_spaces, remove_extra_spaces
from sdp.utils.get_diff import get_diff, get_diff_with_subs_grouped
from sdp.utils.metrics_computation import (
    get_cer,
    get_charrate,
    get_wer,
    get_wmr,
    get_wordrate,
)


class PreserveByValue(BaseParallelProcessor):
    """
    Processor for preserving dataset entries based on a specified condition involving a target value and an input field.

    Args:
        input_value_key (str): The field in the dataset entries to be evaluated.
        target_value (Union[int, str]): The value to compare with the input field.
        operator (str, optional): The operator to apply for comparison. Options: "lt" (less than), "le" (less than or equal to), "eq" (equal to), "ne" (not equal to), "ge" (greater than or equal to), "gt" (greater than). Defaults to "eq".
        **kwargs: Additional keyword arguments to be passed to the base class `BaseParallelProcessor`.

    """

    def __init__(
        self,
        input_value_key: str,
        target_value: Union[int, str],
        operator: str = "eq",
        **kwargs,
    ):
        super().__init__(**kwargs)
        self.input_value_key = input_value_key
        self.target_value = target_value
        if operator == "lt":
            self.operator = lt
        elif operator == "le":
            self.operator = le
        elif operator == "eq":
            self.operator = eq
        elif operator == "ne":
            self.operator = ne
        elif operator == "ge":
            self.operator = ge
        elif operator == "gt":
            self.operator = gt
        else:
            raise ValueError(
                'Operator must be one from the list: "lt" (less than), "le" (less than or equal to), "eq" (equal to), "ne" (not equal to), "ge" (greater than or equal to), "gt" (greater than)'
            )

    def process_dataset_entry(self, data_entry):
        input_value = data_entry[self.input_value_key]
        target = self.target_value
        if self.operator(input_value, target):
            return [DataEntry(data=data_entry)]
        else:
            return [DataEntry(data=None)]


class DropHighLowCharrate(BaseParallelProcessor):
    """Drops utterances if their character rate is too low or too high.

    Character rate = ``(num of characters in self.text_key) / (duration of audio)``.
    A too-low or too-high character rate often implies that the ground
    truth transcription might be inaccurate.

    Args:
        high_charrate_threshold (float): upper character rate threshold.
            If the character rate of an utterance is higher than this number,
            the utterance will be dropped.
        low_charrate_threshold (float): lower character rate threshold.
            If the character rate of an utterance is lower than this number,
            the utterance will be dropped.
        text_key (str): a string indicating which key of the data entries
            should be used to find the utterance transcript. Defaults to "text".

    Returns:
         The same data as in the input manifest with some entries dropped.
    """

    def __init__(
        self,
        high_charrate_threshold: float,
        low_charrate_threshold: float,
        text_key: str = "text",
        **kwargs,
    ):
        super().__init__(**kwargs)

        self.high_charrate_threshold = high_charrate_threshold
        self.low_charrate_threshold = low_charrate_threshold
        self.text_key = text_key

    def process_dataset_entry(self, data_entry) -> List:
        """Drops utterances based on the provided thresholds."""
        charrate = get_charrate(data_entry[self.text_key], data_entry["duration"])
        if charrate > self.high_charrate_threshold:
            return [DataEntry(data=None, metrics=(0, 1))]
        elif charrate < self.low_charrate_threshold:
            return [DataEntry(data=None, metrics=(1, 0))]

        return [DataEntry(data=data_entry, metrics=(0, 0))]

    def finalize(self, metrics):
        """Will report how many utterances were dropped for each threshold."""
        high_drop_counter = 0
        low_drop_counter = 0
        for dropped_low, dropped_high in metrics:
            low_drop_counter += dropped_low
            high_drop_counter += dropped_high
        logger.info(
            "Num of utterances that were dropped due to char rate > %f: %d",
            self.high_charrate_threshold,
            high_drop_counter,
        )

        logger.info(
            "Num of utterances that were dropped due to char rate < %f: %d",
            self.low_charrate_threshold,
            low_drop_counter,
        )
        super().finalize(metrics)


class DropHighLowWordrate(BaseParallelProcessor):
    """Drops utterances if their word rate is too low or too high.

    Word rate = ``(num of words in self.text_key) / (duration of audio)``.
    A too-low or too-high word rate often implies that the ground
    truth transcription might be inaccurate.

    Args:
        high_wordrate_threshold (float): upper word rate threshold.
            If the word rate of an utterance is higher than this number,
            the utterance will be dropped.
        low_wordrate_threshold (float): lower word rate threshold.
            If the word rate of an utterance is lower than this number,
            the utterance will be dropped.
        text_key (str): a string indicating which key of the data entries
            should be used to find the utterance transcript. Defaults to "text".

    Returns:
         The same data as in the input manifest with some entries dropped.
    """

    def __init__(
        self,
        high_wordrate_threshold: float,
        low_wordrate_threshold: float,
        text_key: str = "text",
        **kwargs,
    ):
        super().__init__(**kwargs)

        self.high_wordrate_threshold = high_wordrate_threshold
        self.low_wordrate_threshold = low_wordrate_threshold
        self.text_key = text_key

    def process_dataset_entry(self, data_entry) -> List:
        wordrate = get_wordrate(data_entry[self.text_key], data_entry["duration"])
        if wordrate > self.high_wordrate_threshold:
            return [DataEntry(data=None, metrics=(0, 1))]
        elif wordrate < self.low_wordrate_threshold:
            return [DataEntry(data=None, metrics=(1, 0))]

        return [DataEntry(data=data_entry, metrics=(0, 0))]

    def finalize(self, metrics):
        high_drop_counter = 0
        low_drop_counter = 0
        for dropped_low, dropped_high in metrics:
            low_drop_counter += dropped_low
            high_drop_counter += dropped_high
        logger.info(
            "Num of utterances that were dropped due to word rate > %f: %d",
            self.high_wordrate_threshold,
            high_drop_counter,
        )
        logger.info(
            "Num of utterances that were dropped due to word rate < %f: %d",
            self.low_wordrate_threshold,
            low_drop_counter,
        )
        super().finalize(metrics)


class DropHighLowDuration(BaseParallelProcessor):
    """Drops utterances if their duration is too low or too high.

    Args:
        high_duration_threshold (float): upper duration threshold (in seconds).
            If the duration of an utterance's audio is higher than this number,
            the utterance will be dropped.
        low_duration_threshold (float): lower duration threshold (in seconds).
            If the duration of an utterance's audio is lower than this number,
            the utterance will be dropped.
        duration_key (str): a string indicating which key of the data entries
            should be used to find the utterance duration. Defaults to "duration".

    Returns:
         The same data as in the input manifest with some entries dropped.
    """

    def __init__(
        self,
        high_duration_threshold: float,
        low_duration_threshold: float,
        duration_key: str = "duration",
        **kwargs,
    ):
        super().__init__(**kwargs)
        self.high_duration_threshold = high_duration_threshold
        self.low_duration_threshold = low_duration_threshold
        self.high_drop_counter = 0
        self.low_drop_counter = 0
        self.duration_key = duration_key

    def process_dataset_entry(self, data_entry) -> List:
        duration = data_entry[self.duration_key]
        if duration > self.high_duration_threshold:
            return [DataEntry(data=None, metrics=(0, 1))]
        elif duration < self.low_duration_threshold:
            return [DataEntry(data=None, metrics=(1, 0))]

        return [DataEntry(data=data_entry, metrics=(0, 0))]

    def finalize(self, metrics):
        high_drop_counter = 0
        low_drop_counter = 0
        for dropped_low, dropped_high in metrics:
            low_drop_counter += dropped_low
            high_drop_counter += dropped_high
        logger.info(
            "Num of utterances that were dropped due to duration > %f: %d",
            self.high_duration_threshold,
            high_drop_counter,
        )
        logger.info(
            "Num of utterances that were dropped due to duration < %f: %d",
            self.low_duration_threshold,
            low_drop_counter,
        )
        super().finalize(metrics)


class DropIfNoneOfRegexMatch(BaseParallelProcessor):
    """Drops utterances if ``data[self.text_key]`` does not match any of ``regex_patterns``.

    Before applying regex checks, we will add a space
    character to the beginning and end of the ``text`` and ``pred_text``
    keys for each data entry. After the the regex checks, assuming the utterance isn't dropped,
    the extra spaces are removed. This includes the spaces in the beginning
    and end of the text, as well as any double spaces ``"  "``.

    Args:
        regex_patterns (list[str]): If ``data_entry[self.text_key]`` does not
            match any of the regex patterns in the list, that utterance
            will be dropped.
        text_key (str): a string indicating which key of the data entries
            should be used to find the utterance transcript. Defaults to "text".

    Returns:
         The same data as in the input manifest with some entries dropped.
    """

    def __init__(
        self,
        regex_patterns: List[str],
        text_key: str = "text",
        **kwargs,
    ):
        super().__init__(**kwargs)
        self.regex_patterns = regex_patterns
        self.text_key = text_key

    def process_dataset_entry(self, data_entry) -> List:
        data_entry[self.text_key] = add_start_end_spaces(data_entry[self.text_key])
        for regex_pattern in self.regex_patterns:
            if re.search(regex_pattern, data_entry[self.text_key]):
                break
        else:  # will only reach this if none of the regex match
            return [DataEntry(data=None, metrics=1)]

        # will reach this part of code if at least one of the regexes matches
        data_entry[self.text_key] = remove_extra_spaces(data_entry[self.text_key])
        return [DataEntry(data=data_entry, metrics=0)]

    def finalize(self, metrics):
        total_counter = 0
        for value in metrics:
            if value:
                total_counter += value
        logger.info("Num of utterances that were dropped due to not containing any of the specified regex patterns")
        logger.info(f"{total_counter}")
        super().finalize(metrics)


class DropNonAlphabet(BaseParallelProcessor):
    """Drops utterances if they contain characters that are not in the ``alphabet``.

    Args:
        alphabet (str): a string containing all of the characters in our alphabet.
            If an utterance contains at least one character that is not in the
            ``alphabet``, then that utterance will be dropped.
        text_key (str): a string indicating which key of the data entries
            should be used to find the utterance transcript. Defaults to "text".

            .. note::
                Don't forget to include spaces in your alphabet, unless you
                want to make sure none of the utterances contain spaces.

    Returns:
         The same data as in the input manifest with some entries dropped.
    """

    def __init__(
        self,
        alphabet: str,
        text_key: str = "text",
        **kwargs,
    ):
        super().__init__(**kwargs)
        self.alphabet = alphabet
        self.text_key = text_key

    def process_dataset_entry(self, data_entry) -> List:
        drop_this_utt = False
        non_alphabet_counter = collections.defaultdict(int)
        for char in data_entry[self.text_key]:
            if char not in self.alphabet:
                drop_this_utt = True
                non_alphabet_counter[char] += 1
        if drop_this_utt:
            return [DataEntry(data=None, metrics=non_alphabet_counter)]
        return [DataEntry(data=data_entry, metrics=non_alphabet_counter)]

    def finalize(self, metrics):
        total_counter = collections.defaultdict(int)
        for counter in metrics:
            for char, value in counter.items():
                total_counter[char] += value
        logger.info("Num of non-alphabet characters")
        for char, count in total_counter.items():
            logger.info(f"{char}: {count}")
        super().finalize(metrics)


class DropASRErrorBeginningEnd(BaseParallelProcessor):
    """Drops utterances if there is a sufficiently long ASR mismatch
    at the beginning or end of the utterance.

    Args:
        beginning_error_char_threshold (int): if there is an insertion or deletion at
            the beginning of the utterance that has more characters than this number,
            then the utterance will be dropped.
            If there is a substitution at the beginning of the utterance, then the
            utterance will be dropped if
            ``abs(len(deletion) - len(insertion)) > beginning_error_char_threshold``.
        end_error_char_threshold (int): if there is an insertion or deletion at
            the end of the utterance that has more characters than this number,
            then the utterance will be dropped.
            If there is a substitution at the end of the utterance, then the
            utterance will be dropped if
            ``abs(len(deletion) - len(insertion)) > end_error_char_threshold``.
        text_key (str): a string indicating which key of the data entries
            should be used to find the utterance transcript. Defaults to "text".
        pred_text_key (str): a string indicating which key of the data entries
            should be used to access the ASR predictions. Defaults to "pred_text".

    Returns:
         The same data as in the input manifest with some entries dropped.
    """

    def __init__(
        self,
        beginning_error_char_threshold: int,
        end_error_char_threshold: int,
        text_key: str = "text",
        pred_text_key: str = "pred_text",
        **kwargs,
    ):
        super().__init__(**kwargs)
        self.beginning_error_char_threshold = beginning_error_char_threshold
        self.end_error_char_threshold = end_error_char_threshold
        self.text_key = text_key
        self.pred_text_key = pred_text_key

    def process_dataset_entry(self, data_entry) -> List:
        orig_words, pred_words = data_entry[self.text_key], data_entry[self.pred_text_key]

        diff = get_diff_with_subs_grouped(orig_words, pred_words)

        if len(diff) > 0:  # i.e. if there are differences between text and pred_text
            first_diff_entry = diff[0]
            if first_diff_entry[0] == 1 or first_diff_entry[0] == -1:  # i.e. diff is purely an insertion or deletion
                if len(first_diff_entry[1]) > self.beginning_error_char_threshold:
                    return [DataEntry(data=None, metrics=(1, 0))]
            elif first_diff_entry[0] != 0:  # i.e. diff should be a tuple representing substitution
                len_deletion = len(first_diff_entry[0][1])
                len_insertion = len(first_diff_entry[1][1])
                if abs(len_deletion - len_insertion) > self.beginning_error_char_threshold:
                    return [DataEntry(data=None, metrics=(1, 0))]

            last_diff_entry = diff[-1]
            if last_diff_entry[0] == 1 or last_diff_entry[0] == -1:  # i.e. diff is purely an insertion or deletion
                if len(last_diff_entry[1]) > self.end_error_char_threshold:
                    return [DataEntry(data=None, metrics=(0, 1))]
            elif last_diff_entry[0] != 0:  # i.e. diff should be a tuple representing substitution
                len_deletion = len(last_diff_entry[0][1])
                len_insertion = len(last_diff_entry[1][1])
                if abs(len_deletion - len_insertion) > self.end_error_char_threshold:
                    return [DataEntry(data=None, metrics=(0, 1))]

        return [DataEntry(data=data_entry, metrics=(0, 0))]

    def finalize(self, metrics):
        beginning_drop_counter = 0
        end_drop_counter = 0
        for dropped_beginning, dropped_end in metrics:
            beginning_drop_counter += dropped_beginning
            end_drop_counter += dropped_end
        logger.info(
            "Num of utterances that were dropped due to asr insertions/deletions at the beginning: %d",
            beginning_drop_counter,
        )
        logger.info(
            "Num of utterances that were dropped due to asr insertions/deletions at the end: %d",
            end_drop_counter,
        )
        super().finalize(metrics)


# TODO: needs unification with above class in some way
class DropASRError(BaseParallelProcessor):
    """Drops utterances if there is a sufficiently long ASR mismatch anywhere in the utterance.

    Args:
        consecutive_words_threshold (int): will drop if there is a mismatch of
            at least this many words in a row.
        text_key (str): a string indicating which key of the data entries
            should be used to find the utterance transcript. Defaults to "text".
        pred_text_key (str): a string indicating which key of the data entries
            should be used to access the ASR predictions. Defaults to "pred_text".

    Returns:
         The same data as in the input manifest with some entries dropped.
    """

    def __init__(
        self,
        consecutive_words_threshold: int,
        text_key: str = "text",
        pred_text_key: str = "pred_text",
        **kwargs,
    ):
        super().__init__(**kwargs)
        self.consecutive_words_threshold = consecutive_words_threshold
        self.text_key = text_key
        self.pred_text_key = pred_text_key

    def process_dataset_entry(self, data_entry) -> List:
        orig_words, pred_words = data_entry[self.text_key], data_entry[self.pred_text_key]
        diffs = get_diff(orig_words, pred_words)

        for diff_entry in diffs:
            if diff_entry[0] == 0:
                continue
            if len(diff_entry[1].split()) >= self.consecutive_words_threshold:
                return []

        return [DataEntry(data=data_entry)]


class DropHighCER(BaseParallelProcessor):
    """Drops utterances if there is a sufficiently high character-error-rate (CER).

    CER is measured between ``data[self.text_key]`` and ``data[self.pred_text_key]``.

    .. note::
        We only drop the utterance if ``CER > threshold`` (i.e. strictly greater
        than) so that if we set the threshold to 0, we will not remove
        utterances with ``CER == 0``.

    Args:
        cer_threshold (float): CER threshold above which the utterance will be dropped.
        text_key (str): a string indicating which key of the data entries
            should be used to find the utterance transcript. Defaults to "text".
        pred_text_key (str): a string indicating which key of the data entries
            should be used to access the ASR predictions. Defaults to "pred_text".

    Returns:
         The same data as in the input manifest with some entries dropped.
    """

    def __init__(
        self,
        cer_threshold: float,
        text_key: str = "text",
        pred_text_key: str = "pred_text",
        **kwargs,
    ):
        super().__init__(**kwargs)
        self.cer_threshold = cer_threshold
        self.text_key = text_key
        self.pred_text_key = pred_text_key

    def process_dataset_entry(self, data_entry) -> List:
        cer = get_cer(data_entry[self.text_key], data_entry[self.pred_text_key])
        if cer > self.cer_threshold:
            return [DataEntry(data=None, metrics=1)]
        else:
            return [DataEntry(data=data_entry, metrics=0)]

    def finalize(self, metrics):
        drop_counter = 0
        for dropped in metrics:
            drop_counter += dropped
        logger.info(
            "Num of utterances that were dropped due to CER > %d: %d",
            self.cer_threshold,
            drop_counter,
        )
        super().finalize(metrics)


class DropHighWER(BaseParallelProcessor):
    """Drops utterances if there is a sufficiently high word-error-rate (WER).

    WER is measured between ``data[self.text_key]`` and ``data[self.pred_text_key]``.

    .. note::
        We only drop the utterance if ``WER > threshold`` (i.e. strictly greater
        than) so that if we set the threshold to 0, we will not remove
        utterances with ``WER == 0``.

    Args:
        wer_threshold (float): WER threshold above which the utterance will be dropped.
        text_key (str): a string indicating which key of the data entries
            should be used to find the utterance transcript. Defaults to "text".
        pred_text_key (str): a string indicating which key of the data entries
            should be used to access the ASR predictions. Defaults to "pred_text".

    Returns:
         The same data as in the input manifest with some entries dropped.
    """

    def __init__(
        self,
        wer_threshold: float,
        text_key: str = "text",
        pred_text_key: str = "pred_text",
        **kwargs,
    ):
        super().__init__(**kwargs)
        self.wer_threshold = wer_threshold
        self.text_key = text_key
        self.pred_text_key = pred_text_key

    def process_dataset_entry(self, data_entry) -> List:
        wer = get_wer(data_entry[self.text_key], data_entry[self.pred_text_key])
        if wer > self.wer_threshold:
            return [DataEntry(data=None, metrics=1)]
        else:
            return [DataEntry(data=data_entry, metrics=0)]

    def finalize(self, metrics):
        drop_counter = 0
        for dropped in metrics:
            drop_counter += dropped
        logger.info(
            "Num of utterances that were dropped due to WER > %d: %d",
            self.wer_threshold,
            drop_counter,
        )
        super().finalize(metrics)


class DropLowWordMatchRate(BaseParallelProcessor):
    """Drops utterances if there is a sufficiently low word-match-rate (WMR).

    WMR is measured between ``data[self.text_key]`` and ``data[self.pred_text_key]``.

    .. note::
        We only drop the utterance if ``WMR < threshold`` (i.e. strictly lower
        than) so that if we set the threshold to 100, we will not remove
        utterances with ``WMR == 100``.

    Args:
        wmr_threshold (float): WMR threshold below which the utterance will be dropped.
        text_key (str): a string indicating which key of the data entries
            should be used to find the utterance transcript. Defaults to "text".
        pred_text_key (str): a string indicating which key of the data entries
            should be used to access the ASR predictions. Defaults to "pred_text".

    Returns:
        The same data as in the input manifest with some entries dropped.
    """

    def __init__(
        self,
        wmr_threshold: float,
        text_key: str = "text",
        pred_text_key: str = "pred_text",
        **kwargs,
    ):
        super().__init__(**kwargs)
        self.wmr_threshold = wmr_threshold
        self.text_key = text_key
        self.pred_text_key = pred_text_key

    def process_dataset_entry(self, data_entry) -> List:
        orig_words, pred_words = data_entry[self.text_key], data_entry[self.pred_text_key]
        wmr = get_wmr(orig_words, pred_words)
        if wmr < self.wmr_threshold:
            return [DataEntry(data=None, metrics=1)]
        else:
            return [DataEntry(data=data_entry, metrics=0)]

    def finalize(self, metrics):
        drop_counter = 0
        for dropped in metrics:
            drop_counter += dropped
        logger.info(
            "Num of utterances that were dropped due to WMR < %d: %d",
            self.wmr_threshold,
            drop_counter,
        )
        super().finalize(metrics)


class DropIfRegexMatch(BaseParallelProcessor):
    """Drops utterances if text matches a regex pattern.

    Before applying regex checks, we will add a space
    character to the beginning and end of the ``text`` and ``pred_text``
    keys for each data entry. After the the regex checks, assuming the utterance isn't dropped,
    the extra spaces are removed. This includes the spaces in the beginning
    and end of the text, as well as any double spaces ``"  "``.

    Args:
        regex_patterns (list[str]): a list of strings. The list will be
            traversed in order. If ``data_entry.data[self.text_key]`` matches
            the regex, the entry will be dropped.
        text_key (str): a string indicating which key of the data entries
            should be used to find the utterance transcript. Defaults to "text".

    Returns:
         The same data as in the input manifest with some entries dropped.
    """

    def __init__(
        self,
        regex_patterns: List[str],
        text_key: str = "text",
        **kwargs,
    ):
        super().__init__(**kwargs)
        self.regex_patterns = regex_patterns
        self.text_key = text_key

    def process_dataset_entry(self, data_entry) -> List:
        drop_counter = collections.defaultdict(int)
        data_entry[self.text_key] = add_start_end_spaces(data_entry[self.text_key])
        for regex_pattern in self.regex_patterns:
            if re.search(regex_pattern, data_entry[self.text_key]):
                for match in re.finditer(regex_pattern, data_entry[self.text_key]):
                    drop_counter[regex_pattern] += 1
                return [DataEntry(data=None, metrics=drop_counter)]
        data_entry[self.text_key] = remove_extra_spaces(data_entry[self.text_key])
        return [DataEntry(data=data_entry, metrics=drop_counter)]

    def finalize(self, metrics):
        total_counter = collections.defaultdict(int)
        for counter in metrics:
            for attribute, value in counter.items():
                total_counter[attribute] += value
        logger.info("Regex matches that were dropped in attribute")
        for attribute, matches in total_counter.items():
            logger.info(f"{attribute}, {matches}")
        super().finalize(metrics)


class DropOnAttribute(BaseParallelProcessor):
    """Drops utterances if attribute is set to True/False.

    Args:
        key (str): which key to use for dropping utterances.
        drop_if_false (bool): whether to drop if value is False. Defaults
            to dropping if True.

    Returns:
         The same data as in the input manifest with some entries dropped.
    """

    def __init__(
        self,
        key: str,
        drop_if_false: bool = False,
        **kwargs,
    ):
        super().__init__(**kwargs)
        self.key = key
        self.drop_if_false = drop_if_false

    def process_dataset_entry(self, data_entry) -> List:
        if data_entry[self.key] is not self.drop_if_false:
            return [DataEntry(data=None, metrics=1)]
        return [DataEntry(data=data_entry, metrics=0)]

    def finalize(self, metrics):
        total_counter = 0
        for counter in metrics:
            total_counter += counter
        logger.info("Dropped %d utterances", total_counter)
        super().finalize(metrics)


class DropIfSubstringInInsertion(BaseParallelProcessor):
    """Drops utterances if a substring matches an ASR insertion.

    Insertions are checked between ``data[self.text_key]`` and
    ``data[self.pred_text_key]``.

    .. note::
        We check for exact matches, so you need to be mindful of spaces, e.g.
        you may wish to do ``substrings_in_insertion = ["nemo "]`` instead
        of ``substrings_in_insertion = ["nemo"]``.

    Args:
        substrings_in_insertion (list[str]): a list of strings which might be
            inserted in predicted ASR text. If the insertion matches a
            string exactly, the utterance will be dropped.
        text_key (str): a string indicating which key of the data entries
            should be used to find the utterance transcript. Defaults to "text".
        pred_text_key (str): a string indicating which key of the data entries
            should be used to access the ASR predictions. Defaults to "pred_text".

    Returns:
         The same data as in the input manifest with some entries dropped.
    """

    def __init__(
        self,
        substrings_in_insertion: List[str],
        text_key: str = "text",
        pred_text_key: str = "pred_text",
        **kwargs,
    ):
        super().__init__(**kwargs)
        self.substrings_in_insertion = substrings_in_insertion
        self.text_key = text_key
        self.pred_text_key = pred_text_key

    def process_dataset_entry(self, data_entry) -> List:
        for substring_in_insertion in self.substrings_in_insertion:
            if substring_in_insertion in data_entry[self.pred_text_key]:
                orig_words, pred_words = data_entry[self.text_key], data_entry[self.pred_text_key]
                diff = get_diff_with_subs_grouped(orig_words, pred_words)

                for diff_entry in diff:
                    if diff_entry[0] == 1:  # insertion in original string
                        if substring_in_insertion in diff_entry[1]:
                            return [DataEntry(data=None, metrics=diff_entry[1])]
        return [DataEntry(data=data_entry, metrics="")]

    def finalize(self, metrics):
        total_counter = collections.defaultdict(int)
        for diff_entry in metrics:
            if diff_entry:
                total_counter[diff_entry] += 1
        logger.info("Some of the insertions that cause the utterance to be dropped:")
        total_counter_sorted = dict(sorted(total_counter.items(), key=lambda x: x[1], reverse=True))

        for insertion, count in total_counter_sorted.items():
            logger.info(f"{insertion}, {count}")
        super().finalize(metrics)


class DropRepeatedFields(BaseParallelProcessor):
    """Drops utterances from the current manifest if their text fields are present in other manifests.

    This class processes multiple manifest files and removes entries from the current manifest if the text field
    matches any entry in the other manifests. It allows for optional punctuation removal from the text fields
    before performing the check.

    .. note::
        It is better to process Test/Dev/Train and then Other.tsv

    Args:
        manifests_paths (list[str]): List of paths to the manifest files to check against.
        current_manifest_file (str): Path to the current manifest file to be processed.
        punctuations (str): (Optional): String of punctuation characters to be removed from the text fields before checking for duplicates. Defaults to None.
        text_key (str): The key in the manifest entries that contains the text field. Defaults to "text".

    Returns:
         The same data as in the input manifest with some entries dropped.

    """

    def __init__(
        self,
        manifests_paths: List[str],
        current_manifest_file: str,
        punctuations: str = None,
        text_key: str = "text",
        **kwargs,
    ):
        super().__init__(**kwargs)
        self.manifests_paths = manifests_paths
        self.current_manifest_file = current_manifest_file
        self.text_key = text_key
        self.punctuations = punctuations
        self.text_set = set()
        self.load_data()

    def load_data(self):
        if self.current_manifest_file in self.manifests_paths:
            self.manifests_paths.remove(self.current_manifest_file)
        for path in self.manifests_paths:
            if os.path.exists(path):
                with open(path, "rt", encoding="utf8") as fin:
                    for line in fin:
                        line_dict = json.loads(line)
                        line_text = line_dict[self.text_key]
                        if self.punctuations is not None and len(self.punctuations) > 0:
                            line_text = self.remove_punctuation(line_text)
                        self.text_set.add(line_text)

    def remove_punctuation(self, text):
        return re.sub(fr'[{self.punctuations}]', '', text)

    def process_dataset_entry(self, data_entry) -> List:
        text_for_check = data_entry[self.text_key]
        if self.punctuations is not None and len(self.punctuations) > 0:
            text_for_check = self.remove_punctuation(text_for_check)
        if text_for_check in self.text_set:
            return [DataEntry(data=None, metrics=1)]
        return [DataEntry(data=data_entry, metrics=0)]

    def finalize(self, metrics: List):
        total_counter = 0
        for counter in metrics:
            total_counter += counter
        logger.info("Dropped %d utterances", total_counter)
        super().finalize(metrics)


class DropDuplicates(BaseProcessor):
    """
    Processor that drops all the non unique uterances associated with the specified key, keeping only the first utterance.

    Args:
        drop_key (str): A string specifying the key in the data entries used to determine uniqueness. Defaults to "text".
        **kwargs: Additional keyword arguments to be passed to the base class `BaseProcessor`.

    Returns:
        A list of unique data entries after removing duplicates.

    """

    def __init__(self, drop_key: str = "text", **kwargs):
        super().__init__(**kwargs)
        self.drop_key = drop_key
        self.seen_texts = set()

    def process(self):
        unique_entries = []
        with open(self.input_manifest_file, 'r', encoding='utf-8') as file:
            for line in file:
                data_entry = json.loads(line)
                text_in = data_entry[self.drop_key]
                if text_in not in self.seen_texts:
                    self.seen_texts.add(text_in)
                    unique_entries.append(data_entry)

        with open(self.output_manifest_file, "wt", encoding='utf-8') as fout:
            for entry in unique_entries:
                fout.write(json.dumps(entry, ensure_ascii=False) + "\n")

        logger.info(f"Total number of entries after processing: {len(unique_entries)}")
        return unique_entries<|MERGE_RESOLUTION|>--- conflicted
+++ resolved
@@ -13,12 +13,6 @@
 # limitations under the License.
 
 import collections
-<<<<<<< HEAD
-=======
-import json
-import re
-import os 
->>>>>>> 42972806
 import json
 import os
 import re
