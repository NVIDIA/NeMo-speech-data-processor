# Copyright (c) 2023, NVIDIA CORPORATION & AFFILIATES.  All rights reserved.
#
# Licensed under the Apache License, Version 2.0 (the "License");
# you may not use this file except in compliance with the License.
# You may obtain a copy of the License at
#
#     http://www.apache.org/licenses/LICENSE-2.0
#
# Unless required by applicable law or agreed to in writing, software
# distributed under the License is distributed on an "AS IS" BASIS,
# WITHOUT WARRANTIES OR CONDITIONS OF ANY KIND, either express or implied.
# See the License for the specific language governing permissions and
# limitations under the License.

import collections
import re
<<<<<<< HEAD
from typing import List, Union
from operator import lt, le, eq, ne, ge, gt
from typing import List
=======
from operator import eq, ge, gt, le, lt, ne
from typing import List, Union
>>>>>>> 1030ca77

from sdp.logging import logger
from sdp.processors.base_processor import BaseParallelProcessor, DataEntry
from sdp.utils.edit_spaces import add_start_end_spaces, remove_extra_spaces
from sdp.utils.get_diff import get_diff, get_diff_with_subs_grouped
from sdp.utils.metrics_computation import (
    get_cer,
    get_charrate,
    get_wer,
    get_wmr,
    get_wordrate,
)

class PreserveByValue(BaseParallelProcessor):
    """
    Processor for preserving dataset entries based on a specified condition involving a target value and an input field.

    Args:
        input_field (str): The field in the dataset entries to be evaluated.
        target_value (Union[int, str]): The value to compare with the input field.
        operator (str, optional): The operator to apply for comparison. Options: "lt" (less than), "le" (less than or equal to), "eq" (equal to), "ne" (not equal to), "ge" (greater than or equal to), "gt" (greater than). Defaults to "eq".
        **kwargs: Additional keyword arguments to be passed to the base class `BaseParallelProcessor`.

    """
    def __init__(
        self,
        input_field: str,
        target_value: Union[int, str],
        operator: str = "eq",
        **kwargs,
    ):
        super().__init__(**kwargs)
        self.input_field = input_field
        self.target_value = target_value
        if operator == "lt":
            self.operator = lt
        elif operator == "le":
            self.operator = le
        elif operator == "eq":
            self.operator = eq
        elif operator == "ne":
            self.operator = ne
        elif operator == "ge":
            self.operator = ge
        elif operator == "gt":
            self.operator = gt
        else:
            raise ValueError('Operator must be one from the list: "lt" (less than), "le" (less than or equal to), "eq" (equal to), "ne" (not equal to), "ge" (greater than or equal to), "gt" (greater than)')

<<<<<<< HEAD
    def process_dataset_entry(self, data_entry):
        input_value = data_entry[self.input_field]
=======
class PreserveByValue(BaseParallelProcessor):
    """
    Processor for preserving dataset entries based on a specified condition involving a target value and an input field.

    Args:
        input_value_key (str): The field in the dataset entries to be evaluated.
        target_value (Union[int, str]): The value to compare with the input field.
        operator (str): (Optional) The operator to apply for comparison. Options: "lt" (less than), "le" (less than or equal to), "eq" (equal to), "ne" (not equal to), "ge" (greater than or equal to), "gt" (greater than). Defaults to "eq".
        **kwargs: Additional keyword arguments to be passed to the base class `BaseParallelProcessor`.

    """

    def __init__(
        self,
        input_value_key: str,
        target_value: Union[int, str],
        operator: str = "eq",
        **kwargs,
    ):
        super().__init__(**kwargs)
        self.input_value_key = input_value_key
        self.target_value = target_value
        if operator == "lt":
            self.operator = lt
        elif operator == "le":
            self.operator = le
        elif operator == "eq":
            self.operator = eq
        elif operator == "ne":
            self.operator = ne
        elif operator == "ge":
            self.operator = ge
        elif operator == "gt":
            self.operator = gt
        else:
            raise ValueError(
                'Operator must be one from the list: "lt" (less than), "le" (less than or equal to), "eq" (equal to), "ne" (not equal to), "ge" (greater than or equal to), "gt" (greater than)'
            )

    def process_dataset_entry(self, data_entry):
        input_value = data_entry[self.input_value_key]
>>>>>>> 1030ca77
        target = self.target_value
        if self.operator(input_value, target):
            return [DataEntry(data=data_entry)]
        else:
            return [DataEntry(data=None)]
<<<<<<< HEAD
        
=======


>>>>>>> 1030ca77
class DropHighLowCharrate(BaseParallelProcessor):
    """Drops utterances if their character rate is too low or too high.

    Character rate = ``(num of characters in self.text_key) / (duration of audio)``.
    A too-low or too-high character rate often implies that the ground
    truth transcription might be inaccurate.

    Args:
        high_charrate_threshold (float): upper character rate threshold.
            If the character rate of an utterance is higher than this number,
            the utterance will be dropped.
        low_charrate_threshold (float): lower character rate threshold.
            If the character rate of an utterance is lower than this number,
            the utterance will be dropped.
        text_key (str): a string indicating which key of the data entries
            should be used to find the utterance transcript. Defaults to "text".

    Returns:
         The same data as in the input manifest with some entries dropped.
    """

    def __init__(
        self,
        high_charrate_threshold: float,
        low_charrate_threshold: float,
        text_key: str = "text",
        **kwargs,
    ):
        super().__init__(**kwargs)

        self.high_charrate_threshold = high_charrate_threshold
        self.low_charrate_threshold = low_charrate_threshold
        self.text_key = text_key

    def process_dataset_entry(self, data_entry) -> List:
        """Drops utterances based on the provided thresholds."""
        charrate = get_charrate(data_entry[self.text_key], data_entry["duration"])
        if charrate > self.high_charrate_threshold:
            return [DataEntry(data=None, metrics=(0, 1))]
        elif charrate < self.low_charrate_threshold:
            return [DataEntry(data=None, metrics=(1, 0))]

        return [DataEntry(data=data_entry, metrics=(0, 0))]

    def finalize(self, metrics):
        """Will report how many utterances were dropped for each threshold."""
        high_drop_counter = 0
        low_drop_counter = 0
        for dropped_low, dropped_high in metrics:
            low_drop_counter += dropped_low
            high_drop_counter += dropped_high
        logger.info(
            "Num of utterances that were dropped due to char rate > %f: %d",
            self.high_charrate_threshold,
            high_drop_counter,
        )

        logger.info(
            "Num of utterances that were dropped due to char rate < %f: %d",
            self.low_charrate_threshold,
            low_drop_counter,
        )
        super().finalize(metrics)


class DropHighLowWordrate(BaseParallelProcessor):
    """Drops utterances if their word rate is too low or too high.

    Word rate = ``(num of words in self.text_key) / (duration of audio)``.
    A too-low or too-high word rate often implies that the ground
    truth transcription might be inaccurate.

    Args:
        high_wordrate_threshold (float): upper word rate threshold.
            If the word rate of an utterance is higher than this number,
            the utterance will be dropped.
        low_wordrate_threshold (float): lower word rate threshold.
            If the word rate of an utterance is lower than this number,
            the utterance will be dropped.
        text_key (str): a string indicating which key of the data entries
            should be used to find the utterance transcript. Defaults to "text".

    Returns:
         The same data as in the input manifest with some entries dropped.
    """

    def __init__(
        self,
        high_wordrate_threshold: float,
        low_wordrate_threshold: float,
        text_key: str = "text",
        **kwargs,
    ):
        super().__init__(**kwargs)

        self.high_wordrate_threshold = high_wordrate_threshold
        self.low_wordrate_threshold = low_wordrate_threshold
        self.text_key = text_key

    def process_dataset_entry(self, data_entry) -> List:
        wordrate = get_wordrate(data_entry[self.text_key], data_entry["duration"])
        if wordrate > self.high_wordrate_threshold:
            return [DataEntry(data=None, metrics=(0, 1))]
        elif wordrate < self.low_wordrate_threshold:
            return [DataEntry(data=None, metrics=(1, 0))]

        return [DataEntry(data=data_entry, metrics=(0, 0))]

    def finalize(self, metrics):
        high_drop_counter = 0
        low_drop_counter = 0
        for dropped_low, dropped_high in metrics:
            low_drop_counter += dropped_low
            high_drop_counter += dropped_high
        logger.info(
            "Num of utterances that were dropped due to word rate > %f: %d",
            self.high_wordrate_threshold,
            high_drop_counter,
        )
        logger.info(
            "Num of utterances that were dropped due to word rate < %f: %d",
            self.low_wordrate_threshold,
            low_drop_counter,
        )
        super().finalize(metrics)


class DropHighLowDuration(BaseParallelProcessor):
    """Drops utterances if their duration is too low or too high.

    Args:
        high_duration_threshold (float): upper duration threshold (in seconds).
            If the duration of an utterance's audio is higher than this number,
            the utterance will be dropped.
        low_duration_threshold (float): lower duration threshold (in seconds).
            If the duration of an utterance's audio is lower than this number,
            the utterance will be dropped.
        duration_key (str): a string indicating which key of the data entries
            should be used to find the utterance duration. Defaults to "duration".

    Returns:
         The same data as in the input manifest with some entries dropped.
    """

    def __init__(
        self,
        high_duration_threshold: float,
        low_duration_threshold: float,
        duration_key: str = "duration",
        **kwargs,
    ):
        super().__init__(**kwargs)
        self.high_duration_threshold = high_duration_threshold
        self.low_duration_threshold = low_duration_threshold
        self.high_drop_counter = 0
        self.low_drop_counter = 0
        self.duration_key = duration_key

    def process_dataset_entry(self, data_entry) -> List:
        duration = data_entry[self.duration_key]
        if duration > self.high_duration_threshold:
            return [DataEntry(data=None, metrics=(0, 1))]
        elif duration < self.low_duration_threshold:
            return [DataEntry(data=None, metrics=(1, 0))]

        return [DataEntry(data=data_entry, metrics=(0, 0))]

    def finalize(self, metrics):
        high_drop_counter = 0
        low_drop_counter = 0
        for dropped_low, dropped_high in metrics:
            low_drop_counter += dropped_low
            high_drop_counter += dropped_high
        logger.info(
            "Num of utterances that were dropped due to duration > %f: %d",
            self.high_duration_threshold,
            high_drop_counter,
        )
        logger.info(
            "Num of utterances that were dropped due to duration < %f: %d",
            self.low_duration_threshold,
            low_drop_counter,
        )
        super().finalize(metrics)


class DropIfNoneOfRegexMatch(BaseParallelProcessor):
    """Drops utterances if ``data[self.text_key]`` does not match any of ``regex_patterns``.

    Before applying regex checks, we will add a space
    character to the beginning and end of the ``text`` and ``pred_text``
    keys for each data entry. After the the regex checks, assuming the utterance isn't dropped,
    the extra spaces are removed. This includes the spaces in the beginning
    and end of the text, as well as any double spaces ``"  "``.

    Args:
        regex_patterns (list[str]): If ``data_entry[self.text_key]`` does not
            match any of the regex patterns in the list, that utterance
            will be dropped.
        text_key (str): a string indicating which key of the data entries
            should be used to find the utterance transcript. Defaults to "text".

    Returns:
         The same data as in the input manifest with some entries dropped.
    """

    def __init__(
        self,
        regex_patterns: List[str],
        text_key: str = "text",
        **kwargs,
    ):
        super().__init__(**kwargs)
        self.regex_patterns = regex_patterns
        self.text_key = text_key

    def process_dataset_entry(self, data_entry) -> List:
        data_entry[self.text_key] = add_start_end_spaces(data_entry[self.text_key])
        for regex_pattern in self.regex_patterns:
            if re.search(regex_pattern, data_entry[self.text_key]):
                break
        else:  # will only reach this if none of the regex match
            return [DataEntry(data=None, metrics=1)]

        # will reach this part of code if at least one of the regexes matches
        data_entry[self.text_key] = remove_extra_spaces(data_entry[self.text_key])
        return [DataEntry(data=data_entry, metrics=0)]

    def finalize(self, metrics):
        total_counter = 0
        for value in metrics:
            if value:
                total_counter += value
        logger.info("Num of utterances that were dropped due to not containing any of the specified regex patterns")
        logger.info(f"{total_counter}")
        super().finalize(metrics)


class DropNonAlphabet(BaseParallelProcessor):
    """Drops utterances if they contain characters that are not in the ``alphabet``.

    Args:
        alphabet (str): a string containing all of the characters in our alphabet.
            If an utterance contains at least one character that is not in the
            ``alphabet``, then that utterance will be dropped.
        text_key (str): a string indicating which key of the data entries
            should be used to find the utterance transcript. Defaults to "text".

            .. note::
                Don't forget to include spaces in your alphabet, unless you
                want to make sure none of the utterances contain spaces.

    Returns:
         The same data as in the input manifest with some entries dropped.
    """

    def __init__(
        self,
        alphabet: str,
        text_key: str = "text",
        **kwargs,
    ):
        super().__init__(**kwargs)
        self.alphabet = alphabet
        self.text_key = text_key

    def process_dataset_entry(self, data_entry) -> List:
        drop_this_utt = False
        non_alphabet_counter = collections.defaultdict(int)
        for char in data_entry[self.text_key]:
            if char not in self.alphabet:
                drop_this_utt = True
                non_alphabet_counter[char] += 1
        if drop_this_utt:
            return [DataEntry(data=None, metrics=non_alphabet_counter)]
        return [DataEntry(data=data_entry, metrics=non_alphabet_counter)]

    def finalize(self, metrics):
        total_counter = collections.defaultdict(int)
        for counter in metrics:
            for char, value in counter.items():
                total_counter[char] += value
        logger.info("Num of non-alphabet characters")
        for char, count in total_counter.items():
            logger.info(f"{char}: {count}")
        super().finalize(metrics)


class DropASRErrorBeginningEnd(BaseParallelProcessor):
    """Drops utterances if there is a sufficiently long ASR mismatch
    at the beginning or end of the utterance.

    Args:
        beginning_error_char_threshold (int): if there is an insertion or deletion at
            the beginning of the utterance that has more characters than this number,
            then the utterance will be dropped.
            If there is a substitution at the beginning of the utterance, then the
            utterance will be dropped if
            ``abs(len(deletion) - len(insertion)) > beginning_error_char_threshold``.
        end_error_char_threshold (int): if there is an insertion or deletion at
            the end of the utterance that has more characters than this number,
            then the utterance will be dropped.
            If there is a substitution at the end of the utterance, then the
            utterance will be dropped if
            ``abs(len(deletion) - len(insertion)) > end_error_char_threshold``.
        text_key (str): a string indicating which key of the data entries
            should be used to find the utterance transcript. Defaults to "text".
        pred_text_key (str): a string indicating which key of the data entries
            should be used to access the ASR predictions. Defaults to "pred_text".

    Returns:
         The same data as in the input manifest with some entries dropped.
    """

    def __init__(
        self,
        beginning_error_char_threshold: int,
        end_error_char_threshold: int,
        text_key: str = "text",
        pred_text_key: str = "pred_text",
        **kwargs,
    ):
        super().__init__(**kwargs)
        self.beginning_error_char_threshold = beginning_error_char_threshold
        self.end_error_char_threshold = end_error_char_threshold
        self.text_key = text_key
        self.pred_text_key = pred_text_key

    def process_dataset_entry(self, data_entry) -> List:
        orig_words, pred_words = data_entry[self.text_key], data_entry[self.pred_text_key]

        diff = get_diff_with_subs_grouped(orig_words, pred_words)

        if len(diff) > 0:  # i.e. if there are differences between text and pred_text
            first_diff_entry = diff[0]
            if first_diff_entry[0] == 1 or first_diff_entry[0] == -1:  # i.e. diff is purely an insertion or deletion
                if len(first_diff_entry[1]) > self.beginning_error_char_threshold:
                    return [DataEntry(data=None, metrics=(1, 0))]
            elif first_diff_entry[0] != 0:  # i.e. diff should be a tuple representing substitution
                len_deletion = len(first_diff_entry[0][1])
                len_insertion = len(first_diff_entry[1][1])
                if abs(len_deletion - len_insertion) > self.beginning_error_char_threshold:
                    return [DataEntry(data=None, metrics=(1, 0))]

            last_diff_entry = diff[-1]
            if last_diff_entry[0] == 1 or last_diff_entry[0] == -1:  # i.e. diff is purely an insertion or deletion
                if len(last_diff_entry[1]) > self.end_error_char_threshold:
                    return [DataEntry(data=None, metrics=(0, 1))]
            elif last_diff_entry[0] != 0:  # i.e. diff should be a tuple representing substitution
                len_deletion = len(last_diff_entry[0][1])
                len_insertion = len(last_diff_entry[1][1])
                if abs(len_deletion - len_insertion) > self.end_error_char_threshold:
                    return [DataEntry(data=None, metrics=(0, 1))]

        return [DataEntry(data=data_entry, metrics=(0, 0))]

    def finalize(self, metrics):
        beginning_drop_counter = 0
        end_drop_counter = 0
        for dropped_beginning, dropped_end in metrics:
            beginning_drop_counter += dropped_beginning
            end_drop_counter += dropped_end
        logger.info(
            "Num of utterances that were dropped due to asr insertions/deletions at the beginning: %d",
            beginning_drop_counter,
        )
        logger.info(
            "Num of utterances that were dropped due to asr insertions/deletions at the end: %d",
            end_drop_counter,
        )
        super().finalize(metrics)


# TODO: needs unification with above class in some way
class DropASRError(BaseParallelProcessor):
    """Drops utterances if there is a sufficiently long ASR mismatch anywhere in the utterance.

    Args:
        consecutive_words_threshold (int): will drop if there is a mismatch of
            at least this many words in a row.
        text_key (str): a string indicating which key of the data entries
            should be used to find the utterance transcript. Defaults to "text".
        pred_text_key (str): a string indicating which key of the data entries
            should be used to access the ASR predictions. Defaults to "pred_text".

    Returns:
         The same data as in the input manifest with some entries dropped.
    """

    def __init__(
        self,
        consecutive_words_threshold: int,
        text_key: str = "text",
        pred_text_key: str = "pred_text",
        **kwargs,
    ):
        super().__init__(**kwargs)
        self.consecutive_words_threshold = consecutive_words_threshold
        self.text_key = text_key
        self.pred_text_key = pred_text_key

    def process_dataset_entry(self, data_entry) -> List:
        orig_words, pred_words = data_entry[self.text_key], data_entry[self.pred_text_key]
        diffs = get_diff(orig_words, pred_words)

        for diff_entry in diffs:
            if diff_entry[0] == 0:
                continue
            if len(diff_entry[1].split()) >= self.consecutive_words_threshold:
                return []

        return [DataEntry(data=data_entry)]


class DropHighCER(BaseParallelProcessor):
    """Drops utterances if there is a sufficiently high character-error-rate (CER).

    CER is measured between ``data[self.text_key]`` and ``data[self.pred_text_key]``.

    .. note::
        We only drop the utterance if ``CER > threshold`` (i.e. strictly greater
        than) so that if we set the threshold to 0, we will not remove
        utterances with ``CER == 0``.

    Args:
        cer_threshold (float): CER threshold above which the utterance will be dropped.
        text_key (str): a string indicating which key of the data entries
            should be used to find the utterance transcript. Defaults to "text".
        pred_text_key (str): a string indicating which key of the data entries
            should be used to access the ASR predictions. Defaults to "pred_text".

    Returns:
         The same data as in the input manifest with some entries dropped.
    """

    def __init__(
        self,
        cer_threshold: float,
        text_key: str = "text",
        pred_text_key: str = "pred_text",
        **kwargs,
    ):
        super().__init__(**kwargs)
        self.cer_threshold = cer_threshold
        self.text_key = text_key
        self.pred_text_key = pred_text_key

    def process_dataset_entry(self, data_entry) -> List:
        cer = get_cer(data_entry[self.text_key], data_entry[self.pred_text_key])
        if cer > self.cer_threshold:
            return [DataEntry(data=None, metrics=1)]
        else:
            return [DataEntry(data=data_entry, metrics=0)]

    def finalize(self, metrics):
        drop_counter = 0
        for dropped in metrics:
            drop_counter += dropped
        logger.info(
            "Num of utterances that were dropped due to CER > %d: %d",
            self.cer_threshold,
            drop_counter,
        )
        super().finalize(metrics)


class DropHighWER(BaseParallelProcessor):
    """Drops utterances if there is a sufficiently high word-error-rate (WER).

    WER is measured between ``data[self.text_key]`` and ``data[self.pred_text_key]``.

    .. note::
        We only drop the utterance if ``WER > threshold`` (i.e. strictly greater
        than) so that if we set the threshold to 0, we will not remove
        utterances with ``WER == 0``.

    Args:
        wer_threshold (float): WER threshold above which the utterance will be dropped.
        text_key (str): a string indicating which key of the data entries
            should be used to find the utterance transcript. Defaults to "text".
        pred_text_key (str): a string indicating which key of the data entries
            should be used to access the ASR predictions. Defaults to "pred_text".

    Returns:
         The same data as in the input manifest with some entries dropped.
    """

    def __init__(
        self,
        wer_threshold: float,
        text_key: str = "text",
        pred_text_key: str = "pred_text",
        **kwargs,
    ):
        super().__init__(**kwargs)
        self.wer_threshold = wer_threshold
        self.text_key = text_key
        self.pred_text_key = pred_text_key

    def process_dataset_entry(self, data_entry) -> List:
        wer = get_wer(data_entry[self.text_key], data_entry[self.pred_text_key])
        if wer > self.wer_threshold:
            return [DataEntry(data=None, metrics=1)]
        else:
            return [DataEntry(data=data_entry, metrics=0)]

    def finalize(self, metrics):
        drop_counter = 0
        for dropped in metrics:
            drop_counter += dropped
        logger.info(
            "Num of utterances that were dropped due to WER > %d: %d",
            self.wer_threshold,
            drop_counter,
        )
        super().finalize(metrics)


class DropLowWordMatchRate(BaseParallelProcessor):
    """Drops utterances if there is a sufficiently low word-match-rate (WMR).

    WMR is measured between ``data[self.text_key]`` and ``data[self.pred_text_key]``.

    .. note::
        We only drop the utterance if ``WMR < threshold`` (i.e. strictly lower
        than) so that if we set the threshold to 100, we will not remove
        utterances with ``WMR == 100``.

    Args:
        wmr_threshold (float): WMR threshold below which the utterance will be dropped.
        text_key (str): a string indicating which key of the data entries
            should be used to find the utterance transcript. Defaults to "text".
        pred_text_key (str): a string indicating which key of the data entries
            should be used to access the ASR predictions. Defaults to "pred_text".

    Returns:
        The same data as in the input manifest with some entries dropped.
    """

    def __init__(
        self,
        wmr_threshold: float,
        text_key: str = "text",
        pred_text_key: str = "pred_text",
        **kwargs,
    ):
        super().__init__(**kwargs)
        self.wmr_threshold = wmr_threshold
        self.text_key = text_key
        self.pred_text_key = pred_text_key

    def process_dataset_entry(self, data_entry) -> List:
        orig_words, pred_words = data_entry[self.text_key], data_entry[self.pred_text_key]
        wmr = get_wmr(orig_words, pred_words)
        if wmr < self.wmr_threshold:
            return [DataEntry(data=None, metrics=1)]
        else:
            return [DataEntry(data=data_entry, metrics=0)]

    def finalize(self, metrics):
        drop_counter = 0
        for dropped in metrics:
            drop_counter += dropped
        logger.info(
            "Num of utterances that were dropped due to WMR < %d: %d",
            self.wmr_threshold,
            drop_counter,
        )
        super().finalize(metrics)


class DropIfRegexMatch(BaseParallelProcessor):
    """Drops utterances if text matches a regex pattern.

    Before applying regex checks, we will add a space
    character to the beginning and end of the ``text`` and ``pred_text``
    keys for each data entry. After the the regex checks, assuming the utterance isn't dropped,
    the extra spaces are removed. This includes the spaces in the beginning
    and end of the text, as well as any double spaces ``"  "``.

    Args:
        regex_patterns (list[str]): a list of strings. The list will be
            traversed in order. If ``data_entry.data[self.text_key]`` matches
            the regex, the entry will be dropped.
        text_key (str): a string indicating which key of the data entries
            should be used to find the utterance transcript. Defaults to "text".

    Returns:
         The same data as in the input manifest with some entries dropped.
    """

    def __init__(
        self,
        regex_patterns: List[str],
        text_key: str = "text",
        **kwargs,
    ):
        super().__init__(**kwargs)
        self.regex_patterns = regex_patterns
        self.text_key = text_key

    def process_dataset_entry(self, data_entry) -> List:
        drop_counter = collections.defaultdict(int)
        data_entry[self.text_key] = add_start_end_spaces(data_entry[self.text_key])
        for regex_pattern in self.regex_patterns:
            if re.search(regex_pattern, data_entry[self.text_key]):
                for match in re.finditer(regex_pattern, data_entry[self.text_key]):
                    drop_counter[regex_pattern] += 1
                return [DataEntry(data=None, metrics=drop_counter)]
        data_entry[self.text_key] = remove_extra_spaces(data_entry[self.text_key])
        return [DataEntry(data=data_entry, metrics=drop_counter)]

    def finalize(self, metrics):
        total_counter = collections.defaultdict(int)
        for counter in metrics:
            for attribute, value in counter.items():
                total_counter[attribute] += value
        logger.info("Regex matches that were dropped in attribute")
        for attribute, matches in total_counter.items():
            logger.info(f"{attribute}, {matches}")
        super().finalize(metrics)


class DropOnAttribute(BaseParallelProcessor):
    """Drops utterances if attribute is set to True/False.

    Args:
        key (str): which key to use for dropping utterances.
        drop_if_false (bool): whether to drop if value is False. Defaults
            to dropping if True.

    Returns:
         The same data as in the input manifest with some entries dropped.
    """

    def __init__(
        self,
        key: str,
        drop_if_false: bool = False,
        **kwargs,
    ):
        super().__init__(**kwargs)
        self.key = key
        self.drop_if_false = drop_if_false

    def process_dataset_entry(self, data_entry) -> List:
        if data_entry[self.key] is not self.drop_if_false:
            return [DataEntry(data=None, metrics=1)]
        return [DataEntry(data=data_entry, metrics=0)]

    def finalize(self, metrics):
        total_counter = 0
        for counter in metrics:
            total_counter += counter
        logger.info("Dropped %d utterances", total_counter)
        super().finalize(metrics)


class DropIfSubstringInInsertion(BaseParallelProcessor):
    """Drops utterances if a substring matches an ASR insertion.

    Insertions are checked between ``data[self.text_key]`` and
    ``data[self.pred_text_key]``.

    .. note::
        We check for exact matches, so you need to be mindful of spaces, e.g.
        you may wish to do ``substrings_in_insertion = ["nemo "]`` instead
        of ``substrings_in_insertion = ["nemo"]``.

    Args:
        substrings_in_insertion (list[str]): a list of strings which might be
            inserted in predicted ASR text. If the insertion matches a
            string exactly, the utterance will be dropped.
        text_key (str): a string indicating which key of the data entries
            should be used to find the utterance transcript. Defaults to "text".
        pred_text_key (str): a string indicating which key of the data entries
            should be used to access the ASR predictions. Defaults to "pred_text".

    Returns:
         The same data as in the input manifest with some entries dropped.
    """

    def __init__(
        self,
        substrings_in_insertion: List[str],
        text_key: str = "text",
        pred_text_key: str = "pred_text",
        **kwargs,
    ):
        super().__init__(**kwargs)
        self.substrings_in_insertion = substrings_in_insertion
        self.text_key = text_key
        self.pred_text_key = pred_text_key

    def process_dataset_entry(self, data_entry) -> List:
        for substring_in_insertion in self.substrings_in_insertion:
            if substring_in_insertion in data_entry[self.pred_text_key]:
                orig_words, pred_words = data_entry[self.text_key], data_entry[self.pred_text_key]
                diff = get_diff_with_subs_grouped(orig_words, pred_words)

                for diff_entry in diff:
                    if diff_entry[0] == 1:  # insertion in original string
                        if substring_in_insertion in diff_entry[1]:
                            return [DataEntry(data=None, metrics=diff_entry[1])]
        return [DataEntry(data=data_entry, metrics="")]

    def finalize(self, metrics):
        total_counter = collections.defaultdict(int)
        for diff_entry in metrics:
            if diff_entry:
                total_counter[diff_entry] += 1
        logger.info("Some of the insertions that cause the utterance to be dropped:")
        total_counter_sorted = dict(sorted(total_counter.items(), key=lambda x: x[1], reverse=True))

        for insertion, count in total_counter_sorted.items():
            logger.info(f"{insertion}, {count}")
        super().finalize(metrics)<|MERGE_RESOLUTION|>--- conflicted
+++ resolved
@@ -14,14 +14,8 @@
 
 import collections
 import re
-<<<<<<< HEAD
-from typing import List, Union
-from operator import lt, le, eq, ne, ge, gt
-from typing import List
-=======
 from operator import eq, ge, gt, le, lt, ne
 from typing import List, Union
->>>>>>> 1030ca77
 
 from sdp.logging import logger
 from sdp.processors.base_processor import BaseParallelProcessor, DataEntry
@@ -35,6 +29,7 @@
     get_wordrate,
 )
 
+
 class PreserveByValue(BaseParallelProcessor):
     """
     Processor for preserving dataset entries based on a specified condition involving a target value and an input field.
@@ -46,6 +41,7 @@
         **kwargs: Additional keyword arguments to be passed to the base class `BaseParallelProcessor`.
 
     """
+
     def __init__(
         self,
         input_field: str,
@@ -55,47 +51,6 @@
     ):
         super().__init__(**kwargs)
         self.input_field = input_field
-        self.target_value = target_value
-        if operator == "lt":
-            self.operator = lt
-        elif operator == "le":
-            self.operator = le
-        elif operator == "eq":
-            self.operator = eq
-        elif operator == "ne":
-            self.operator = ne
-        elif operator == "ge":
-            self.operator = ge
-        elif operator == "gt":
-            self.operator = gt
-        else:
-            raise ValueError('Operator must be one from the list: "lt" (less than), "le" (less than or equal to), "eq" (equal to), "ne" (not equal to), "ge" (greater than or equal to), "gt" (greater than)')
-
-<<<<<<< HEAD
-    def process_dataset_entry(self, data_entry):
-        input_value = data_entry[self.input_field]
-=======
-class PreserveByValue(BaseParallelProcessor):
-    """
-    Processor for preserving dataset entries based on a specified condition involving a target value and an input field.
-
-    Args:
-        input_value_key (str): The field in the dataset entries to be evaluated.
-        target_value (Union[int, str]): The value to compare with the input field.
-        operator (str): (Optional) The operator to apply for comparison. Options: "lt" (less than), "le" (less than or equal to), "eq" (equal to), "ne" (not equal to), "ge" (greater than or equal to), "gt" (greater than). Defaults to "eq".
-        **kwargs: Additional keyword arguments to be passed to the base class `BaseParallelProcessor`.
-
-    """
-
-    def __init__(
-        self,
-        input_value_key: str,
-        target_value: Union[int, str],
-        operator: str = "eq",
-        **kwargs,
-    ):
-        super().__init__(**kwargs)
-        self.input_value_key = input_value_key
         self.target_value = target_value
         if operator == "lt":
             self.operator = lt
@@ -115,19 +70,14 @@
             )
 
     def process_dataset_entry(self, data_entry):
-        input_value = data_entry[self.input_value_key]
->>>>>>> 1030ca77
+        input_value = data_entry[self.input_field]
         target = self.target_value
         if self.operator(input_value, target):
             return [DataEntry(data=data_entry)]
         else:
             return [DataEntry(data=None)]
-<<<<<<< HEAD
-        
-=======
-
-
->>>>>>> 1030ca77
+
+
 class DropHighLowCharrate(BaseParallelProcessor):
     """Drops utterances if their character rate is too low or too high.
 
