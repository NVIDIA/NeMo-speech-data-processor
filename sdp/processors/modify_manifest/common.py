# Copyright (c) 2023, NVIDIA CORPORATION & AFFILIATES.  All rights reserved.
#
# Licensed under the Apache License, Version 2.0 (the "License");
# you may not use this file except in compliance with the License.
# You may obtain a copy of the License at
#
#     http://www.apache.org/licenses/LICENSE-2.0
#
# Unless required by applicable law or agreed to in writing, software
# distributed under the License is distributed on an "AS IS" BASIS,
# WITHOUT WARRANTIES OR CONDITIONS OF ANY KIND, either express or implied.
# See the License for the specific language governing permissions and
# limitations under the License.

import json
import os
import subprocess
from typing import Dict, List

from tqdm import tqdm

from sdp.logging import logger
from sdp.processors.base_processor import (
    BaseParallelProcessor,
    BaseProcessor,
    DataEntry,
)

<<<<<<< HEAD
class Subprocess(BaseProcessor):
    """
    Processor for handling subprocess execution with additional features for managing input and output manifests.

    Args:
        cmd (str): The command to be executed as a subprocess.
        input_manifest_arg (str, optional): The argument specifying the input manifest. Defaults to an empty string.
        output_manifest_arg (str, optional): The argument specifying the output manifest. Defaults to an empty string.
        arg_separator (str, optional): The separator used between argument and value. Defaults to "=".
        **kwargs: Additional keyword arguments to be passed to the base class.

    Example:
        
        _target_: sdp.processors.datasets.commoncrawl.Subprocess
        output_manifest_file: /workspace/manifest.json
        input_manifest_arg: "--manifest"
        output_manifest_arg: "--output_filename"
        arg_separator: "="
        cmd: "python /workspace/NeMo-text-processing/nemo_text_processing/text_normalization/normalize_with_audio.py \
            --language=en --n_jobs=-1 --batch_size=600 --manifest_text_field=text --cache_dir=${workspace_dir}/cache --overwrite_cache \
            --whitelist=/workspace/NeMo-text-processing/nemo_text_processing/text_normalization/en/data/whitelist/asr_with_pc.tsv"

    """
    def __init__(
        self,
        cmd: str,
        input_manifest_arg: str = "",
        output_manifest_arg: str = "",
        arg_separator: str = "=",
        **kwargs,
    ):
        super().__init__(**kwargs)
        self.input_manifest_arg = input_manifest_arg
        self.output_manifest_arg = output_manifest_arg
        self.arg_separator = arg_separator
        self.cmd = cmd

    def process(self):
        os.makedirs(os.path.dirname(self.output_manifest_file), exist_ok=True)
        if self.cmd.find(self.input_manifest_file) != -1 or self.cmd.find(self.output_manifest_file) != -1:
            logger.error("input_manifest_file "+self.input_manifest_file+" and output_manifest_file "+self.output_manifest_file+" should be exluded from cmd line!")
            raise ValueError
        process_args = [x for x in self.cmd.split(" ") if x]
        if self.arg_separator == " ":
            if self.input_manifest_arg:
                process_args.extend([self.input_manifest_arg, self.input_manifest_file])
            if self.output_manifest_arg:
                process_args.extend([self.output_manifest_arg, self.output_manifest_file])
        else:
            if self.input_manifest_arg:
                process_args.extend([self.input_manifest_arg + self.arg_separator + self.input_manifest_file])
            if self.output_manifest_arg:
                process_args.extend([self.output_manifest_arg + self.arg_separator + self.output_manifest_file])

        subprocess.run(process_args)

=======
>>>>>>> 1030ca77
class CombineSources(BaseParallelProcessor):
    """Can be used to create a single field from two alternative sources.

    E.g.::

        _target_: sdp.processors.CombineSources
        sources:
            - field: text_pc
              origin_label: original
            - field: text_pc_pred
              origin_label: synthetic
            - field: text
              origin_label: no_pc
        target: text

    will populate the ``text`` field with data from ``text_pc`` field if it's
    present and not equal to ``n/a`` (can be customized). If ``text_pc`` is
    not available, it  will populate ``text`` from ``text_pc_pred`` field,
    following the same rules. If both are not available, it will fall back to
    the ``text`` field itself. In all cases it will specify which source was
    used in the ``text_origin`` field by using the label from the
    ``origin_label`` field.. If non of the sources is available,
    it will populate both the target and the origin fields with ``n/a``.

    Args:
        sources (list[dict]): list of the sources to use in order of preference.
            Each element in the list should be in the following format::

                {
                    field: <which field to take the data from>
                    origin_label: <what to write in the "<target>_origin"
                }
        target (str): target field that we are populating.
        na_indicator (str): if any source field has text equal to the
            ``na_indicator`` it will be considered as not available. If none
            of the sources are present, this will also be used as the value
            for the target and origin fields. Defaults to ``n/a``.

    Returns:
        The same data as in the input manifest enhanced with the following fields::

            <target>: <populated with data from either <source1> or <source2> \
                       or with <na_indicator> if none are available>
            <target>_origin: <label that marks where the data came from>
    """

    def __init__(
        self,
        sources: List[Dict[str, str]],
        target: str,
        na_indicator: str = "n/a",
        **kwargs,
    ):
        super().__init__(**kwargs)
        self.sources = sources
        self.target = target
        self.na_indicator = na_indicator

    def process_dataset_entry(self, data_entry: Dict):
        for source_dict in self.sources:
            if data_entry.get(source_dict['field'], self.na_indicator) != self.na_indicator:
                data_entry[self.target] = data_entry[source_dict['field']]
                data_entry[f"{self.target}_origin"] = source_dict['origin_label']
                break  # breaking out on the first present label
        else:  # going here if no break was triggered
            data_entry[self.target] = self.na_indicator
            data_entry[f"{self.target}_origin"] = self.na_indicator

        return [DataEntry(data=data_entry)]


class AddConstantFields(BaseParallelProcessor):
    """This processor adds constant fields to all manifest entries.

    E.g., can be useful to add fixed ``label: <language>`` field for downstream
    language identification model training.

    Args:
        fields: dictionary with any additional information to add. E.g.::

            fields = {
                "label": "en",
                "metadata": "mcv-11.0-2022-09-21",
            }

    Returns:
        The same data as in the input manifest with added fields
        as specified in the ``fields`` input dictionary.
    """

    def __init__(
        self,
        fields: Dict,
        **kwargs,
    ):
        super().__init__(**kwargs)
        self.fields = fields

    def process_dataset_entry(self, data_entry: Dict):
        data_entry.update(self.fields)
        return [DataEntry(data=data_entry)]


class DuplicateFields(BaseParallelProcessor):
    """This processor duplicates fields in all manifest entries.

    It is useful for when you want to do downstream processing of a variant
    of the entry. E.g. make a copy of "text" called "text_no_pc", and
    remove punctuation from "text_no_pc" in downstream processors.

    Args:
        duplicate_fields (dict): dictionary where keys are the original
            fields to be copied and their values are the new names of
            the duplicate fields.

    Returns:
        The same data as in the input manifest with duplicated fields
        as specified in the ``duplicate_fields`` input dictionary.
    """

    def __init__(
        self,
        duplicate_fields: Dict,
        **kwargs,
    ):
        super().__init__(**kwargs)
        self.duplicate_fields = duplicate_fields

    def process_dataset_entry(self, data_entry: Dict):
        for field_src, field_tgt in self.duplicate_fields.items():
            if not field_src in data_entry:
                raise ValueError(f"Expected field {field_src} in data_entry {data_entry} but there isn't one.")

            data_entry[field_tgt] = data_entry[field_src]

        return [DataEntry(data=data_entry)]


class RenameFields(BaseParallelProcessor):
    """This processor renames fields in all manifest entries.

    Args:
        rename_fields: dictionary where keys are the fields to be
            renamed and their values are the new names of the fields.

    Returns:
        The same data as in the input manifest with renamed fields
        as specified in the ``rename_fields`` input dictionary.
    """

    def __init__(
        self,
        rename_fields: Dict,
        **kwargs,
    ):
        super().__init__(**kwargs)
        self.rename_fields = rename_fields

    def process_dataset_entry(self, data_entry: Dict):
        for field_src, field_tgt in self.rename_fields.items():
            if not field_src in data_entry:
                raise ValueError(f"Expected field {field_src} in data_entry {data_entry} but there isn't one.")

            data_entry[field_tgt] = data_entry[field_src]
            del data_entry[field_src]

        return [DataEntry(data=data_entry)]


class SplitOnFixedDuration(BaseParallelProcessor):
    """This processor splits audio into a fixed length segments.

    It does not actually create different audio files, but simply adds
    corresponding ``offset`` and ``duration`` fields. These fields can
    be automatically processed by NeMo to split audio on the fly during
    training.

    Args:
        segment_duration (float): fixed desired duration of each segment.
        drop_last (bool): whether to drop the last segment if total duration is
            not divisible by desired segment duration. If False, the last
            segment will be of a different length which is ``< segment_duration``.
            Defaults to True.
        drop_text (bool): whether to drop text from entries as it is most likely
            inaccurate after the split on duration. Defaults to True.

    Returns:
        The same data as in the input manifest but all audio that's longer
        than the ``segment_duration`` will be duplicated multiple times with
        additional ``offset`` and ``duration`` fields. If ``drop_text=True``
        will also drop ``text`` field from all entries.
    """

    def __init__(
        self,
        segment_duration: float,
        drop_last: bool = True,
        drop_text: bool = True,
        **kwargs,
    ):
        super().__init__(**kwargs)
        self.segment_duration = segment_duration
        self.drop_last = drop_last
        self.drop_text = drop_text

    def process_dataset_entry(self, data_entry: Dict):
        total_duration = data_entry["duration"]
        total_segments = int(total_duration // self.segment_duration)
        output = [None] * total_segments
        for segment_idx in range(total_segments):
            modified_entry = data_entry.copy()  # shallow copy should be good enough
            modified_entry["duration"] = self.segment_duration
            modified_entry["offset"] = segment_idx * self.segment_duration
            if self.drop_text:
                modified_entry.pop("text", None)
            output[segment_idx] = DataEntry(data=modified_entry)

        remainder = total_duration - self.segment_duration * total_segments
        if not self.drop_last and remainder > 0:
            modified_entry = data_entry.copy()
            modified_entry["duration"] = remainder
            modified_entry["offset"] = self.segment_duration * total_segments
            if self.drop_text:
                modified_entry.pop("text", None)
            output.append(DataEntry(data=modified_entry))

        return output


class ChangeToRelativePath(BaseParallelProcessor):
    """This processor changes the audio filepaths to be relative.

    Args:
        base_dir: typically a folder where manifest file is going to be
            stored. All passes will be relative to that folder.

    Returns:
         The same data as in the input manifest with ``audio_filepath`` key
         changed to contain relative path to the ``base_dir``.
    """

    def __init__(
        self,
        base_dir: str,
        **kwargs,
    ):
        super().__init__(**kwargs)
        self.base_dir = base_dir

    def process_dataset_entry(self, data_entry: Dict):
        data_entry["audio_filepath"] = os.path.relpath(data_entry["audio_filepath"], self.base_dir)

        return [DataEntry(data=data_entry)]


class SortManifest(BaseProcessor):
    """Processor which will sort the manifest by some specified attribute.

    Args:
        attribute_sort_by (str): the attribute by which the manifest will be sorted.
        descending (bool): if set to False, attribute will be in ascending order.
            If True, attribute will be in descending order. Defaults to True.

    Returns:
        The same entries as in the input manifest, but sorted based
        on the provided parameters.
    """

    def __init__(
        self,
        attribute_sort_by: str,
        descending: bool = True,
        **kwargs,
    ):
        super().__init__(**kwargs)
        self.attribute_sort_by = attribute_sort_by
        self.descending = descending

    def process(self):
        with open(self.input_manifest_file, "rt", encoding="utf8") as fin:
            dataset_entries = [json.loads(line) for line in fin.readlines()]

        dataset_entries = sorted(dataset_entries, key=lambda x: x[self.attribute_sort_by], reverse=self.descending)

        with open(self.output_manifest_file, "wt", encoding="utf8") as fout:
            for line in dataset_entries:
                fout.write(json.dumps(line, ensure_ascii=False) + "\n")


class KeepOnlySpecifiedFields(BaseProcessor):
    """Saves a copy of a manifest but only with a subset of the fields.

    Typically will be the final processor to save only relevant fields
    in the desired location.

    Args:
        fields_to_keep (list[str]): list of the fields in the input manifest
            that we want to retain. The output file will only contain these
            fields.

    Returns:
        The same data as in input manifest, but re-saved in the new location
        with only ``fields_to_keep`` fields retained.
    """

    def __init__(self, fields_to_keep: List[str], **kwargs):
        super().__init__(**kwargs)
        self.fields_to_keep = fields_to_keep

    def process(self):
        with open(self.input_manifest_file, "rt", encoding="utf8") as fin, open(
            self.output_manifest_file, "wt", encoding="utf8"
        ) as fout:
            for line in tqdm(fin):
                line = json.loads(line)
                new_line = {field: line[field] for field in self.fields_to_keep}
                fout.write(json.dumps(new_line, ensure_ascii=False) + "\n")<|MERGE_RESOLUTION|>--- conflicted
+++ resolved
@@ -26,7 +26,7 @@
     DataEntry,
 )
 
-<<<<<<< HEAD
+
 class Subprocess(BaseProcessor):
     """
     Processor for handling subprocess execution with additional features for managing input and output manifests.
@@ -50,6 +50,7 @@
             --whitelist=/workspace/NeMo-text-processing/nemo_text_processing/text_normalization/en/data/whitelist/asr_with_pc.tsv"
 
     """
+
     def __init__(
         self,
         cmd: str,
@@ -67,7 +68,13 @@
     def process(self):
         os.makedirs(os.path.dirname(self.output_manifest_file), exist_ok=True)
         if self.cmd.find(self.input_manifest_file) != -1 or self.cmd.find(self.output_manifest_file) != -1:
-            logger.error("input_manifest_file "+self.input_manifest_file+" and output_manifest_file "+self.output_manifest_file+" should be exluded from cmd line!")
+            logger.error(
+                "input_manifest_file "
+                + self.input_manifest_file
+                + " and output_manifest_file "
+                + self.output_manifest_file
+                + " should be exluded from cmd line!"
+            )
             raise ValueError
         process_args = [x for x in self.cmd.split(" ") if x]
         if self.arg_separator == " ":
@@ -83,8 +90,7 @@
 
         subprocess.run(process_args)
 
-=======
->>>>>>> 1030ca77
+
 class CombineSources(BaseParallelProcessor):
     """Can be used to create a single field from two alternative sources.
 
