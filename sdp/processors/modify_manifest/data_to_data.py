--- conflicted
+++ resolved
@@ -18,14 +18,10 @@
 from typing import Dict, List
 
 import soundfile
-<<<<<<< HEAD
-import soundfile as sf
-=======
 from nemo_text_processing.inverse_text_normalization.inverse_normalize import (
     InverseNormalizer,
 )
 from nemo_text_processing.text_normalization.normalize import Normalizer
->>>>>>> 208b09cd
 from sox import Transformer
 
 from sdp.logging import logger
@@ -33,38 +29,6 @@
 from sdp.utils.common import ffmpeg_convert
 from sdp.utils.edit_spaces import add_start_end_spaces, remove_extra_spaces
 from sdp.utils.get_diff import get_diff_with_subs_grouped
-
-
-class GetAudioDuration(BaseParallelProcessor):
-    """
-    Processor to count audio duration using audio file path from input_field
-
-    Args:
-        audio_filepath_field (str): where to get path to wav file.
-        duration_field (str): where to put to audio duration.
-    Returns:
-        All the same fields as in the input manifest plus output_field
-    """
-
-    def __init__(
-        self,
-        audio_filepath_field: str,
-        duration_field: str,
-        **kwargs,
-    ):
-        super().__init__(**kwargs)
-        self.audio_filepath_field = audio_filepath_field
-        self.duration_field = duration_field
-
-    def process_dataset_entry(self, data_entry):
-        audio_filepath = data_entry[self.audio_filepath_field]
-        try:
-            data, samplerate = sf.read(audio_filepath)
-            data_entry[self.duration_field] = data.shape[0] / samplerate
-        except Exception as e:
-            logger.warning(str(e) + " file: " + audio_filepath)
-            data_entry[self.duration_field] = -1.0
-        return [DataEntry(data=data_entry)]
 
 
 class GetAudioDuration(BaseParallelProcessor):
