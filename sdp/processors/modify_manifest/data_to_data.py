# Copyright (c) 2023, NVIDIA CORPORATION & AFFILIATES.  All rights reserved.
#
# Licensed under the Apache License, Version 2.0 (the "License");
# you may not use this file except in compliance with the License.
# You may obtain a copy of the License at
#
#     http://www.apache.org/licenses/LICENSE-2.0
#
# Unless required by applicable law or agreed to in writing, software
# distributed under the License is distributed on an "AS IS" BASIS,
# WITHOUT WARRANTIES OR CONDITIONS OF ANY KIND, either express or implied.
# See the License for the specific language governing permissions and
# limitations under the License.

import collections
import os
import re
from typing import Dict, List

import soundfile
from nemo_text_processing.text_normalization.normalize import Normalizer
from sox import Transformer

from sdp.logging import logger
from sdp.processors.base_processor import BaseParallelProcessor, DataEntry
from sdp.utils.common import ffmpeg_convert
from sdp.utils.edit_spaces import add_start_end_spaces, remove_extra_spaces
from sdp.utils.get_diff import get_diff_with_subs_grouped


class GetAudioDuration(BaseParallelProcessor):
    """
    Processor that computes the duration of the file in ``audio_filepath_key`` (using soundfile)
    and saves the duration in ``duration_key``. If there is an error computing the duration,
    the value at ``duration_key`` will be updated with the value -1.0.

    Args:
        audio_filepath_key (str): Key to get path to wav file.
        duration_key (str): Key to put to audio duration.
    Returns:
        All the same fields as in the input manifest plus duration_key
    """

    def __init__(
        self,
        audio_filepath_key: str,
        duration_key: str,
        **kwargs,
    ):
        super().__init__(**kwargs)
        self.audio_filepath_key = audio_filepath_key
        self.duration_key = duration_key

    def process_dataset_entry(self, data_entry):
        audio_filepath = data_entry[self.audio_filepath_key]
        try:
            data, samplerate = soundfile.read(audio_filepath)
            data_entry[self.duration_key] = data.shape[0] / samplerate
        except Exception as e:
            logger.warning(str(e) + " file: " + audio_filepath)
            data_entry[self.duration_key] = -1.0
        return [DataEntry(data=data_entry)]


class FfmpegConvert(BaseParallelProcessor):
    """
    Processor for converting video or audio files to audio using FFmpeg and updating the dataset with the path to the resampled audio.
    If ``id_key`` is not None, the output file path will be ``<resampled_audio_dir>/<id_key>.wav``.
    If ``id_key`` is None, the output file path will be ``<resampled_audio_dir>/<input file name without extension>.wav``.

    .. note:: ``id_key`` can be used to create subdirectories inside ``resampled_audio_dir`` (by using forward slashes ``/``).
        e.g. if ``id_key`` takes the form ``dir_name1/dir_name2/filename``, the output file path will be

        ``<resampled_audio_dir>/dir_name1/dirname2/filename.wav``.

    Args:
        converted_audio_dir (str): The directory to store the resampled audio files.
        input_file_key (str): The field in the dataset representing the path to the input video or audio files.
        output_file_key (str): The field in the dataset representing the path to the resampled audio files with ``output_format``. If ``id_key`` is None, the output file path will be ``<resampled_audio_dir>/<input file name without extension>.wav``.
        id_key (str): (Optional) The field in the dataset representing the unique ID or identifier for each entry. If ``id_key`` is not None, the output file path will be ``<resampled_audio_dir>/<id_key>.wav``. Defaults to None.
        output_format (str): (Optional) Format of the output audio files. Defaults to `wav`.
        target_samplerate (int): (Optional) The target sampling rate for the resampled audio. Defaults to 16000.
        target_nchannels (int): (Optional) The target number of channels for the resampled audio. Defaults to 1.
        **kwargs: Additional keyword arguments to be passed to the base class `BaseParallelProcessor`.

    """

    def __init__(
        self,
        converted_audio_dir: str,
        input_file_key: str,
        output_file_key: str,
        id_key: str = None,
        output_format: str = "wav",
        base_dir: str = None,
        target_samplerate: int = 16000,
        target_nchannels: int = 1,
        **kwargs,
    ):
        super().__init__(**kwargs)
        self.converted_audio_dir = converted_audio_dir
        self.input_file_key = input_file_key
        self.output_file_key = output_file_key
        self.output_format = output_format
        self.id_key = id_key
        self.base_dir = base_dir
        self.target_samplerate = target_samplerate
        self.target_nchannels = target_nchannels

    def prepare(self):
        assert self.output_format == "wav", "Currently only wav format is supported"
        os.makedirs(self.converted_audio_dir, exist_ok=True)

    def process_dataset_entry(self, data_entry):
        input_file = data_entry[self.input_file_key]
        if self.id_key:
            key = data_entry[self.id_key]
            os.makedirs(os.path.join(self.converted_audio_dir, *key.split("/")[:-1]), exist_ok=True)
        else:
            key = os.path.splitext(input_file)[0].split("/")[-1]

        if self.base_dir:
            new_dir = os.path.dirname(os.path.relpath(input_file, self.base_dir))
            os.makedirs(os.path.join(self.converted_audio_dir, new_dir), exist_ok=True)

            key = os.path.join(new_dir, key)

        audio_file = os.path.join(self.converted_audio_dir, key) + "." + self.output_format

        if not os.path.isfile(audio_file):
            ffmpeg_convert(input_file, audio_file, self.target_samplerate, self.target_nchannels)

        data_entry[self.output_file_key] = audio_file
        return [DataEntry(data=data_entry)]


class ReadTxtLines(BaseParallelProcessor):
    """
    The text file specified in source_filepath will be read, and each line in it will be added as a line in the output manifest,
    saved in the field text_key.

    Args:
        input_file_key (str): The key in the manifest containing the input txt file path .
        text_key (str): The key to store the read text lines in the manifest.
        **kwargs: Additional keyword arguments to be passed to the base class `BaseParallelProcessor`.

    """

    def __init__(
        self,
        input_file_key: str,
        text_key: str,
        **kwargs,
    ):
        super().__init__(**kwargs)
        self.input_file_key = input_file_key
        self.text_key = text_key

    def process_dataset_entry(self, data_entry):
        fname = data_entry[self.input_file_key]
        data_list = []
        with open(fname, "r") as f:
            for line in f:
                line = line.strip()
                if line:
                    data = data_entry.copy()
                    data[self.text_key] = line
                    data_list.append(DataEntry(data=data))
        return data_list


class SoxConvert(BaseParallelProcessor):
    """
    Processor for converting audio files from one format to another using Sox,
    and updating the dataset with the path to the converted audio files.

    Args:
        converted_audio_dir (str): Directory to store the converted audio files.
        input_audio_file_key (str): Field in the dataset representing the path to input audio files.
        output_audio_file_key (str): Field to store the path to the converted audio files in the dataset.
        output_format (str): Format of the output audio files (e.g., 'wav', 'mp3').
        **kwargs: Additional keyword arguments to be passed to the base class `BaseParallelProcessor`.
    """

    def __init__(
        self,
        converted_audio_dir: str,
        input_audio_file_key: str,
        output_audio_file_key: str,
        output_format: str,
        **kwargs,
    ):
        super().__init__(**kwargs)
        self.input_audio_file_key = input_audio_file_key
        self.output_audio_file_key = output_audio_file_key
        self.converted_audio_dir = converted_audio_dir
        self.output_format = output_format

    def prepare(self):
        os.makedirs(self.converted_audio_dir, exist_ok=True)

    def process_dataset_entry(self, data_entry):
        audio_file = data_entry[self.input_audio_file_key]

        key = os.path.splitext(audio_file)[0].split("/")[-1]
        converted_file = os.path.join(self.converted_audio_dir, key) + f".{self.output_format}"

        if not os.path.isfile(converted_file):
            transformer = Transformer()
            transformer.build(audio_file, converted_file)

        data_entry[self.output_audio_file_key] = converted_file
        return [DataEntry(data=data_entry)]


class CountNumWords(BaseParallelProcessor):
    """
    Processor for counting the number of words in the text_key field saving the number in num_words_key.

    Args:
        text_key (str): The field containing the input text in the dataset.
        num_words_key (str): The field to store the number of words in the dataset.
        alphabet (str): Characters to be used to count words. Any other characters are substituted by whitespace and not take into account.
        **kwargs: Additional keyword arguments to be passed to the base class `BaseParallelProcessor`.

    """

    def __init__(
        self,
        text_key: str,
        num_words_key: str,
        alphabet: str,
        **kwargs,
    ):
        super().__init__(**kwargs)
        self.text_key = text_key
        self.num_words_key = num_words_key
        self.pattern = re.compile("[^" + alphabet + "]")

    def process_dataset_entry(self, data_entry):
        text = data_entry[self.text_key]
<<<<<<< HEAD
        cleaned_string = self.pattern.sub("", text).strip()
        cleaned_string = re.sub("\\s+", " ", cleaned_string).strip()
=======
        cleaned_string = self.pattern.sub('', text).strip()
        cleaned_string = re.sub('\\s+', ' ', cleaned_string).strip()
>>>>>>> 1030ca77
        words = cleaned_string.split()
        num_words = len(words)
        data_entry[self.num_words_key] = num_words
        return [DataEntry(data=data_entry)]


class SplitLineBySentence(BaseParallelProcessor):
    """
    Processor for splitting lines of text into sentences based on a specified pattern.
    One line containing N sentences will be transformed into N lines containing one sentence.

    Args:
        text_key (str): The field containing the text lines in the dataset.
        end_pattern (str): The regular expression pattern to identify sentence boundaries.
        **kwargs: Additional keyword arguments to be passed to the base class `BaseParallelProcessor`.
    """

    def __init__(
        self,
        text_key: str,
        end_pattern: str,
        **kwargs,
    ):
        super().__init__(**kwargs)
        self.text_key = text_key
        self.pattern = re.compile(end_pattern)

    def process_dataset_entry(self, data_entry):
        line = data_entry[self.text_key]
        data_list = []
        start = 0
        ends = [m.start() for m in self.pattern.finditer(line)]
        if ends:
            for end in ends:
                sent = line[start : end + 1].strip()
                # if sent and sent[0].isupper():
                data = data_entry.copy()
                data[self.text_key] = sent
                data_list.append(DataEntry(data=data))
                start = end + 1
            if start < len(line):
                pass
        else:
            data = data_entry.copy()
            data[self.text_key] = line.strip()
            data_list.append(DataEntry(data=data))
        return data_list


class InsIfASRInsertion(BaseParallelProcessor):
    """Processor that adds substrings to transcription if they are present in ASR predictions.

    Will insert substrings into ``data[self.text_key]`` if it is
    present at that location in ``data[self.pred_text_key]``.
    It is useful if words are systematically missing from ground truth
    transcriptions.

    Args:
        insert_words (list[str]): list of strings that will be inserted
            into ``data[self.text_key]`` if there is an insertion (containing
            only that string) in ``data[self.pred_text_key]``.
        text_key (str): a string indicating which key of the data entries
            should be used to find the utterance transcript. Defaults to "text".
        pred_text_key (str): a string indicating which key of the data entries
            should be used to access the ASR predictions. Defaults to "pred_text".

            .. note::
                Because this processor looks for an exact match in the insertion,
                we recommend including variations with different spaces in
                ``insert_words``, e.g. ``[' nemo', 'nemo ', ' nemo ']``.

    Returns:
         The same data as in the input manifest with ``<text_key>`` field changed.
    """

    def __init__(
        self,
        insert_words: List[str],
        text_key: str = "text",
        pred_text_key: str = "pred_text",
        **kwargs,
    ):
        super().__init__(**kwargs)
        self.insert_words = insert_words
        self.text_key = text_key
        self.pred_text_key = pred_text_key

    def process_dataset_entry(self, data_entry) -> List:
        insert_word_counter = collections.defaultdict(int)
        for insert_word in self.insert_words:
            if not insert_word in data_entry[self.pred_text_key]:
                break
            orig_words, pred_words = (
                data_entry[self.text_key],
                data_entry[self.pred_text_key],
            )
            diff = get_diff_with_subs_grouped(orig_words, pred_words)

            if len(diff) > 0:  # ie if there are differences between text and pred_text
                new_sent = ""

                for diff_entry in diff:
                    if diff_entry[0] == 0:  # no change
                        new_sent += diff_entry[1]

                    elif diff_entry[0] == -1:  # deletion in original string
                        new_sent += diff_entry[1]

                    elif diff_entry[0] == 1:  # insertion in original string
                        if diff_entry[1] == insert_word:
                            new_sent += insert_word
                            insert_word_counter[insert_word] += 1

                    elif isinstance(diff_entry, tuple):  # i.e. diff is a substitution
                        new_sent += diff_entry[0][1]
                    else:
                        raise ValueError(f"unexpected item in diff_entry: {diff_entry}")

                new_sent = " ".join(new_sent.split())  # remove any extra spaces
                data_entry[self.text_key] = new_sent

        return [DataEntry(data=data_entry, metrics=insert_word_counter)]

    def finalize(self, metrics):
        total_counter = collections.defaultdict(int)
        for counter in metrics:
            for word, count in counter.items():
                total_counter[word] += count
        logger.info("Num of words that were inserted")
        for word, count in total_counter.items():
            logger.info(f"{word} {count}")
        super().finalize(metrics)


class SubIfASRSubstitution(BaseParallelProcessor):
    """Processor that substitutes substrings to transcription if they are present in ASR predictions.

    Will convert a substring in ``data[self.text_key]`` to a
    substring in ``data[self.pred_text_key]`` if both are located in the
    same place (ie are part of a 'substitution' operation) and if the substrings
    correspond to key-value pairs in ``sub_words``.
    This is useful if words are systematically incorrect in ground truth
    transcriptions.

    Before starting to look for substitution, this processor adds spaces at the beginning and end of
    ``data[self.text_key]`` and ``data[self.pred_text_key]``, to ensure that an argument like
    ``sub_words = {"nmo ": "nemo "}`` would cause a substitution to be made even if the original
    ``data[self.text_key]`` ends with ``"nmo"`` and ``data[self.pred_text_key]`` ends with ``"nemo"``.

    Args:
        sub_words (dict): dictionary where a key is a string that might be in
            ``data[self.text_key]`` and the value is the string that might
            be in ``data[self.pred_text_key]``. If both are located in the same
            place (i.e. are part of a 'substitution' operation)
            then the key string will be converted to the value string
            in ``data[self.text_key]``.
        text_key (str): a string indicating which key of the data entries
            should be used to find the utterance transcript. Defaults to "text".
        pred_text_key (str): a string indicating which key of the data entries
            should be used to access the ASR predictions. Defaults to "pred_text".

            .. note::
                This processor looks for exact string matches of substitutions,
                so you may need to be careful with spaces in ``sub_words``. E.g.
                it is recommended to do ``sub_words = {"nmo ": "nemo "}``
                instead of ``sub_words = {"nmo" : "nemo"}``.

    Returns:
         The same data as in the input manifest with ``<text_key>`` field changed.
    """

    def __init__(
        self,
        sub_words: Dict,
        text_key: str = "text",
        pred_text_key: str = "pred_text",
        **kwargs,
    ):
        super().__init__(**kwargs)
        self.sub_words = sub_words
        self.text_key = text_key
        self.pred_text_key = pred_text_key

    def process_dataset_entry(self, data_entry) -> List:
        sub_word_counter = collections.defaultdict(int)
        data_entry[self.text_key] = add_start_end_spaces(data_entry[self.text_key])
        data_entry[self.pred_text_key] = add_start_end_spaces(data_entry[self.pred_text_key])
        for original_word, new_word in self.sub_words.items():
            if not original_word in data_entry[self.text_key]:
                break
            orig_words, pred_words = (
                data_entry[self.text_key],
                data_entry[self.pred_text_key],
            )
            diff = get_diff_with_subs_grouped(orig_words, pred_words)

            if len(diff) > 0:  # ie if there are differences between text and pred_text
                new_sent = ""

                for diff_entry in diff:
                    if diff_entry[0] == 0:  # no change
                        new_sent += diff_entry[1]

                    elif diff_entry[0] == -1:  # deletion in original string
                        new_sent += diff_entry[1]

                    elif diff_entry[0] == 1:  # insertion in original string
                        # don't make changes
                        pass

                    elif isinstance(diff_entry, tuple):  # substitution
                        if diff_entry[0][1] == original_word and diff_entry[1][1] == new_word:
                            # ie. substitution is one we want to use to change the original text
                            new_sent += new_word
                            sub_word_counter[original_word] += 1

                        else:
                            # ie. substitution is one we want to ignore
                            new_sent += diff_entry[0][1]
                    else:
                        raise ValueError(f"unexpected item in diff_entry: {diff_entry}")

                new_sent = add_start_end_spaces(new_sent)
                data_entry[self.text_key] = new_sent

        data_entry[self.text_key] = remove_extra_spaces(data_entry[self.text_key])
        data_entry[self.pred_text_key] = remove_extra_spaces(data_entry[self.pred_text_key])

        return [DataEntry(data=data_entry, metrics=sub_word_counter)]

    def finalize(self, metrics):
        total_counter = collections.defaultdict(int)
        for counter in metrics:
            for word, count in counter.items():
                total_counter[word] += count
        logger.info("Num of words that were substituted")
        for word, count in total_counter.items():
            logger.info(f"{word} {count}")
        super().finalize(metrics)


# TODO: replace with generic regex


class SubMakeLowercase(BaseParallelProcessor):
    """Processor to convert text to lowercase.

    text_key (str): a string indicating which key of the data entries
        should be used to find the utterance transcript. Defaults to "text".

    Returns:
        The same data as in the input manifest with ``<text_key>`` field changed.
    """

    def __init__(
        self,
        text_key: str = "text",
        **kwargs,
    ):
        super().__init__(**kwargs)
        self.text_key = text_key

    def process_dataset_entry(self, data_entry) -> List:
        data_entry[self.text_key] = data_entry[self.text_key].lower()
        return [DataEntry(data=data_entry)]

    def finalize(self, metrics):
        logger.info("Made all letters lowercase")
        super().finalize(metrics)


class SubRegex(BaseParallelProcessor):
    """Converts a regex match to a string, as defined by key-value pairs in ``regex_to_sub``.

    Before applying regex changes, we will add a space
    character to the beginning and end of the ``text`` and ``pred_text``
    keys for each data entry. After the the regex changes,
    the extra spaces are removed. This includes the spaces in the beginning
    and end of the text, as well as any double spaces ``"  "``.

    Args:
        regex_params_list (list[dict]): list of dicts.
            Each dict must contain a ``pattern`` and a ``repl`` key,
            and optionally a ``count`` key (by default, ``count`` will be 0).
            This processor will go through the list in order, and apply a ``re.sub`` operation on
            the input text in ``data_entry[self.text_key]``, feeding in the specified ``pattern``, ``repl``
            and ``count`` parameters to ``re.sub``.
        text_key (str): a string indicating which key of the data entries
            should be used to find the utterance transcript. Defaults to "text".

    Returns:
         The same data as in the input manifest with ``<text_key>`` field changed.
    """

    def __init__(
        self,
        regex_params_list: List[Dict],
        text_key: str = "text",
        **kwargs,
    ):
        super().__init__(**kwargs)
        self.regex_params_list = regex_params_list
        self.text_key = text_key

        # verify all dicts in regex_params_list have "pattern" and "repl" keys
        for regex_params_dict in self.regex_params_list:
            if not "pattern" in regex_params_dict.keys():
                raise ValueError(
                    f"Need to have key 'pattern' in all entries of `regex_params_list`: {self.regex_params_list}"
                )
            if not "repl" in regex_params_dict.keys():
                raise ValueError(
                    f"Need to have key 'repl' in all entries of `regex_params_list`: {self.regex_params_list}"
                )

    def process_dataset_entry(self, data_entry) -> List:
        """Replaces each found regex match with a given string."""
        replace_word_counter = collections.defaultdict(int)

        text_in = data_entry[self.text_key]

        text_in = add_start_end_spaces(text_in)
        for regex_params in self.regex_params_list:
            text_out = re.sub(
                pattern=regex_params["pattern"],
                repl=regex_params["repl"],
                string=text_in,
                # note: this count param is the maximum number of pattern occurrences to be replaced.
                count=regex_params.get("count", 0),
            )

            if text_in != text_out:
                replace_word_counter[regex_params["pattern"]] += 1
            text_in = text_out

        text_out = remove_extra_spaces(text_out)

        data_entry[self.text_key] = text_out

        return [DataEntry(data=data_entry, metrics=replace_word_counter)]

    def finalize(self, metrics):
        """Reports how many substitutions were made for each pattern."""
        total_counter = collections.defaultdict(int)
        for counter in metrics:
            for word, count in counter.items():
                total_counter[word] += count
        logger.info("Number of utterances which applied substitutions for the following patterns:")
        total_counter_sorted = dict(sorted(total_counter.items(), key=lambda x: x[1], reverse=True))
        for word, count in total_counter_sorted.items():
            logger.info(f"{word} {count}")
        super().finalize(metrics)


class NormalizeText(BaseParallelProcessor):
    """This processor applies text normalization (TN) to the text. I.e. converts text from written form into its verbalized form.
    E.g., “$123” is converted to “one hundred and twenty-three dollars.”

    Args:
        input_text_field (str): the text field that will be the input to the Normalizer. Defaults to: text.
        input_language (str): language specifying the text normalization rules in ISO 639 Set 1 format. E.g., "en", "es", "it", etc.
            Defaults to: Engish.
        input_case (str): input text capitalization, set to `cased` if text contains capital letters.
            This flag affects normalization rules applied to the text. Note, `lower_cased` won't lower case input.
            Defaults to: cased.
        output_text_field (str): the text field that will be the output from the Normalizer.
            Defaults to: text.

    Returns:
        This processor normalizes the text in the `input_text_field` key and saves the normalized text in `output_text_field` key.

    Raises:
        `NotImplementedError`: when TN is not implemented for the requaested language.
    """

    def __init__(
        self,
        input_text_field: str = "text",
        input_language: str = "en",
        input_case: str = "cased",
        output_text_field: str = "text",
        **kwargs,
    ):
        super().__init__(**kwargs)
        self.input_text_key = input_text_field
        self.output_text_key = output_text_field
        self.input_case = input_case
        self.input_language = input_language

    def prepare(self):
        try:
            self.normalizer = Normalizer(input_case=self.input_case, lang=self.input_language)
        except NotImplementedError as e:
            logger.error("Failed to run text normalization: %s", repr(e))

    def process_dataset_entry(self, data_entry):
        data_entry[self.output_text_key] = self.normalizer.normalize(data_entry[self.input_text_key])
        return [DataEntry(data=data_entry)]<|MERGE_RESOLUTION|>--- conflicted
+++ resolved
@@ -169,6 +169,113 @@
         return data_list
 
 
+class FfmpegConvert(BaseParallelProcessor):
+    """
+    Processor for converting video or audio files to audio using FFmpeg and updating the dataset with the path to the resampled audio.
+    If ``id_key`` is not None, the output file path will be ``<resampled_audio_dir>/<id_key>.wav``.
+    If ``id_key`` is None, the output file path will be ``<resampled_audio_dir>/<input file name without extension>.wav``.
+
+    .. note:: ``id_key`` can be used to create subdirectories inside ``resampled_audio_dir`` (by using forward slashes ``/``).
+        e.g. if ``id_key`` takes the form ``dir_name1/dir_name2/filename``, the output file path will be
+
+        ``<resampled_audio_dir>/dir_name1/dirname2/filename.wav``.
+
+    Args:
+        converted_audio_dir (str): The directory to store the resampled audio files.
+        input_file_key (str): The field in the dataset representing the path to the input video or audio files.
+        output_file_key (str): The field in the dataset representing the path to the resampled audio files with ``output_format``. If ``id_key`` is None, the output file path will be ``<resampled_audio_dir>/<input file name without extension>.wav``.
+        id_key (str): (Optional) The field in the dataset representing the unique ID or identifier for each entry. If ``id_key`` is not None, the output file path will be ``<resampled_audio_dir>/<id_key>.wav``. Defaults to None.
+        output_format (str): (Optional) Format of the output audio files. Defaults to `wav`.
+        target_samplerate (int): (Optional) The target sampling rate for the resampled audio. Defaults to 16000.
+        target_nchannels (int): (Optional) The target number of channels for the resampled audio. Defaults to 1.
+        **kwargs: Additional keyword arguments to be passed to the base class `BaseParallelProcessor`.
+
+    """
+
+    def __init__(
+        self,
+        converted_audio_dir: str,
+        input_file_key: str,
+        output_file_key: str,
+        id_key: str = None,
+        output_format: str = "wav",
+        base_dir: str = None,
+        target_samplerate: int = 16000,
+        target_nchannels: int = 1,
+        **kwargs,
+    ):
+        super().__init__(**kwargs)
+        self.converted_audio_dir = converted_audio_dir
+        self.input_file_key = input_file_key
+        self.output_file_key = output_file_key
+        self.output_format = output_format
+        self.id_key = id_key
+        self.base_dir = base_dir
+        self.target_samplerate = target_samplerate
+        self.target_nchannels = target_nchannels
+
+    def prepare(self):
+        assert self.output_format == "wav", "Currently only wav format is supported"
+        os.makedirs(self.converted_audio_dir, exist_ok=True)
+
+    def process_dataset_entry(self, data_entry):
+        input_file = data_entry[self.input_file_key]
+        if self.id_key:
+            key = data_entry[self.id_key]
+            os.makedirs(os.path.join(self.converted_audio_dir, *key.split("/")[:-1]), exist_ok=True)
+        else:
+            key = os.path.splitext(input_file)[0].split("/")[-1]
+
+        if self.base_dir:
+            new_dir = os.path.dirname(os.path.relpath(input_file, self.base_dir))
+            os.makedirs(os.path.join(self.converted_audio_dir, new_dir), exist_ok=True)
+
+            key = os.path.join(new_dir, key)
+
+        audio_file = os.path.join(self.converted_audio_dir, key) + "." + self.output_format
+
+        if not os.path.isfile(audio_file):
+            ffmpeg_convert(input_file, audio_file, self.target_samplerate, self.target_nchannels)
+
+        data_entry[self.output_file_key] = audio_file
+        return [DataEntry(data=data_entry)]
+
+
+class ReadTxtLines(BaseParallelProcessor):
+    """
+    The text file specified in source_filepath will be read, and each line in it will be added as a line in the output manifest,
+    saved in the field text_key.
+
+    Args:
+        input_file_key (str): The key in the manifest containing the input txt file path .
+        text_key (str): The key to store the read text lines in the manifest.
+        **kwargs: Additional keyword arguments to be passed to the base class `BaseParallelProcessor`.
+
+    """
+
+    def __init__(
+        self,
+        input_file_key: str,
+        text_key: str,
+        **kwargs,
+    ):
+        super().__init__(**kwargs)
+        self.input_file_key = input_file_key
+        self.text_key = text_key
+
+    def process_dataset_entry(self, data_entry):
+        fname = data_entry[self.input_file_key]
+        data_list = []
+        with open(fname, "r") as f:
+            for line in f:
+                line = line.strip()
+                if line:
+                    data = data_entry.copy()
+                    data[self.text_key] = line
+                    data_list.append(DataEntry(data=data))
+        return data_list
+
+
 class SoxConvert(BaseParallelProcessor):
     """
     Processor for converting audio files from one format to another using Sox,
@@ -239,13 +346,8 @@
 
     def process_dataset_entry(self, data_entry):
         text = data_entry[self.text_key]
-<<<<<<< HEAD
         cleaned_string = self.pattern.sub("", text).strip()
         cleaned_string = re.sub("\\s+", " ", cleaned_string).strip()
-=======
-        cleaned_string = self.pattern.sub('', text).strip()
-        cleaned_string = re.sub('\\s+', ' ', cleaned_string).strip()
->>>>>>> 1030ca77
         words = cleaned_string.split()
         num_words = len(words)
         data_entry[self.num_words_key] = num_words
