--- conflicted
+++ resolved
@@ -21,11 +21,8 @@
 import soundfile
 import torchaudio
 from docx import Document
-<<<<<<< HEAD
 from ray_curator.tasks import _EmptyTask
 from sox import Transformer
-=======
->>>>>>> 9081c95c
 from tqdm import tqdm
 
 from sdp.logging import logger
@@ -34,11 +31,11 @@
     BaseProcessor,
     DataEntry,
 )
+from sdp.utils.apply_operators import evaluate_expression
 from sdp.utils.common import ffmpeg_convert
 from sdp.utils.edit_spaces import add_start_end_spaces, remove_extra_spaces
 from sdp.utils.get_diff import get_diff_with_subs_grouped
 from sdp.utils.metrics_computation import get_wer
-from sdp.utils.apply_operators import evaluate_expression
 
 
 class GetAudioDuration(BaseParallelProcessor):
@@ -110,7 +107,6 @@
         return data_list
 
 
-<<<<<<< HEAD
 class SoxConvert(BaseParallelProcessor):
     """Processor for Sox to convert audio files to specified format.
 
@@ -187,8 +183,6 @@
         return [DataEntry(data=data_entry)]
 
 
-=======
->>>>>>> 9081c95c
 class CountNumWords(BaseParallelProcessor):
     """
     Processor for counting the number of words in the text_key field saving the number in num_words_key.
@@ -544,10 +538,10 @@
         super().__init__(**kwargs)
         if not regex_params_list and not regex_params_yaml:
             raise ValueError(f'One of `regex_params_list` or `regex_params_yaml` should be provided.')
-        
+
         self.regex_params_list = regex_params_list
         if regex_params_yaml:
-            with open(regex_params_yaml, 'r') as regex_params_file: 
+            with open(regex_params_yaml, 'r') as regex_params_file:
                 self.regex_params_list = yaml.safe_load(regex_params_file)
 
         self.text_key = text_key
@@ -1104,9 +1098,7 @@
         if self.failed_files:
             logger.warning(f"Failed to process {len(self.failed_files)} files.")
             logger.debug(f"Failed files: {self.failed_files}")
-<<<<<<< HEAD
         return _EmptyTask(task_id="empty", dataset_name="empty", data=None)
-=======
 
 
 class ListToEntries(BaseParallelProcessor):
@@ -1126,23 +1118,23 @@
     Raises:
         TypeError: If the specified list field is not of type list.
         ValueError: If the list items are not dictionaries and `output_field` is not provided.
-    
+
     Returns:
-        A manifest where each entry corresponds to one item in the original list from the input entry. 
-        This effectively transforms a single input entry containing a list of items into multiple standalone 
+        A manifest where each entry corresponds to one item in the original list from the input entry.
+        This effectively transforms a single input entry containing a list of items into multiple standalone
         entries, each suitable for further dataset processing.
 
     .. admonition:: Example 1 (list of dicts)
-        
+
         .. code-block:: yaml
-    
+
             - _target_: sdp.processors.ListToEntries
               input_manifest_file: ${workspace_dir}/input_manifest.json
               output_manifest_file: ${workspace_dir}/output_manifest.json
               field_with_list: "segments"
-                
+
         Input::
- 
+
             {
                 "audio_filepath": "sample.wav",
                 "segments": [
@@ -1167,19 +1159,19 @@
                     "text": "World"
                 }
             ]
-    
+
     .. admonition:: Example 2 (list of primitives)
-        
+
         .. code-block:: yaml
-    
+
             - _target_: sdp.processors.ListToEntries
               input_manifest_file: ${workspace_dir}/input_manifest.json
               output_manifest_file: ${workspace_dir}/output_manifest.json
               field_with_list: "text_chunks"
               output_field: "text"
-                
+
         Input::
- 
+
             {
                 "audio_filepath": "sample.wav",
                 "text_chunks": [
@@ -1203,10 +1195,7 @@
 
     """
 
-    def __init__(self, 
-        field_with_list: str,
-        output_field: str = None,
-        **kwargs):
+    def __init__(self, field_with_list: str, output_field: str = None, **kwargs):
         super().__init__(**kwargs)
         self.field_with_list = field_with_list
         self.output_field = output_field
@@ -1217,14 +1206,16 @@
         # Check that the target field is actually a list
         if not isinstance(data_entry[self.field_with_list], list):
             raise TypeError(f'Values of {self.field_with_list} field should be list type only: {data_entry}')
-        
+
         # Remove the list field from the entry and get the list of items
         items_list = data_entry.pop(self.field_with_list)
 
         # If items are not dicts, output_field must be specified to store the item
         if not isinstance(items_list[0], dict) and not self.output_field:
-            raise ValueError(f'Type of items in items list `{self.field_with_list}` is not dict ({type(items_list[0])}). In this case `output_field` should be provided.')
-        
+            raise ValueError(
+                f'Type of items in items list `{self.field_with_list}` is not dict ({type(items_list[0])}). In this case `output_field` should be provided.'
+            )
+
         # Expand the list into multiple entries
         for item in items_list:
             _entry = data_entry.copy()
@@ -1232,7 +1223,7 @@
             # If item is a dict, merge its keys; otherwise, store it in `output_field`
             if isinstance(item, dict):
                 _entry.update(item)
-            else: 
+            else:
                 _entry[self.output_field] = item
 
             _entry = DataEntry(_entry)
@@ -1305,6 +1296,7 @@
         str: A line-delimited JSON manifest, where each line is a processed entry.
         The result may contain fewer entries than the input if ``filter=True``.
     """
+
     def __init__(
         self,
         new_field: str,
@@ -1326,13 +1318,12 @@
         If `filter` is True, the entry is only retained if the expression evaluates to True.
         Otherwise, the result is stored in `new_field`.
         """
-        value = evaluate_expression(self.expression,  data_entry, self.lambda_param_name)
+        value = evaluate_expression(self.expression, data_entry, self.lambda_param_name)
         if self.filter:
             if value is not True:
                 return []
-        data_entry[self.new_field] = value   
+        data_entry[self.new_field] = value
         return [DataEntry(data=data_entry)]
 
     def finalize(self, metrics):
-        super().finalize(metrics)
->>>>>>> 9081c95c
+        super().finalize(metrics)