--- conflicted
+++ resolved
@@ -1124,7 +1124,6 @@
             logger.debug(f"Failed files: {self.failed_files}")
 
 
-<<<<<<< HEAD
 class ListToEntries(BaseParallelProcessor):
     """
     A dataset processor that transforms a single entry containing a list of items into multiple entries,
@@ -1277,7 +1276,8 @@
             _entries.append(_entry)
 
         return _entries
-=======
+
+
 class LambdaExpression(BaseParallelProcessor):
     """
     A dataset processor that evaluates a Python expression on each data entry and either stores
@@ -1371,5 +1371,4 @@
         return [DataEntry(data=data_entry)]
 
     def finalize(self, metrics):
-        super().finalize(metrics)
->>>>>>> ade63ffa
+        super().finalize(metrics)