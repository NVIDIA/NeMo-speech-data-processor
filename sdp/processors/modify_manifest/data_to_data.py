# Copyright (c) 2023, NVIDIA CORPORATION & AFFILIATES.  All rights reserved.
#
# Licensed under the Apache License, Version 2.0 (the "License");
# you may not use this file except in compliance with the License.
# You may obtain a copy of the License at
#
#     http://www.apache.org/licenses/LICENSE-2.0
#
# Unless required by applicable law or agreed to in writing, software
# distributed under the License is distributed on an "AS IS" BASIS,
# WITHOUT WARRANTIES OR CONDITIONS OF ANY KIND, either express or implied.
# See the License for the specific language governing permissions and
# limitations under the License.

import collections
import os
import re
import os
from typing import Dict, List
<<<<<<< HEAD
from sdp.utils.common import ffmpeg_convert
=======

import soundfile
from sox import Transformer

>>>>>>> e615fe65
from sdp.logging import logger
from sdp.processors.base_processor import BaseParallelProcessor, DataEntry
from sdp.utils.common import ffmpeg_convert
from sdp.utils.edit_spaces import add_start_end_spaces, remove_extra_spaces
from sdp.utils.get_diff import get_diff_with_subs_grouped


class GetAudioDuration(BaseParallelProcessor):
    """
    Processor that computes the duration of the file in ``audio_filepath_key`` (using soundfile)
    and saves the duration in ``duration_key``. If there is an error computing the duration,
    the value at ``duration_key`` will be updated with the value -1.0.

    Args:
        audio_filepath_key (str): Key to get path to wav file.
        duration_key (str): Key to put to audio duration.
    Returns:
        All the same fields as in the input manifest plus duration_key
    """

    def __init__(
        self,
        audio_filepath_key: str,
        duration_key: str,
        **kwargs,
    ):
        super().__init__(**kwargs)
        self.audio_filepath_key = audio_filepath_key
        self.duration_key = duration_key

    def process_dataset_entry(self, data_entry):
        audio_filepath = data_entry[self.audio_filepath_key]
        try:
            data, samplerate = soundfile.read(audio_filepath)
            data_entry[self.duration_key] = data.shape[0] / samplerate
        except Exception as e:
            logger.warning(str(e) + " file: " + audio_filepath)
            data_entry[self.duration_key] = -1.0
        return [DataEntry(data=data_entry)]


class FfmpegConvert(BaseParallelProcessor):
    """
    Processor for converting video or audio files to audio using FFmpeg and updating the dataset with the path to the resampled audio.
    If ``id_key`` is not None, the output file path will be ``<resampled_audio_dir>/<id_key>.wav``.
    If ``id_key`` is None, the output file path will be ``<resampled_audio_dir>/<input file name without extension>.wav``.

    .. note:: ``id_key`` can be used to create subdirectories inside ``resampled_audio_dir`` (by using forward slashes ``/``).
        e.g. if ``id_key`` takes the form ``dir_name1/dir_name2/filename``, the output file path will be

        ``<resampled_audio_dir>/dir_name1/dirname2/filename.wav``.

    Args:
        converted_audio_dir (str): The directory to store the resampled audio files.
        input_file_key (str): The field in the dataset representing the path to the input video or audio files.
        output_file_key (str): The field in the dataset representing the path to the resampled audio files with ``output_format``. If ``id_key`` is None, the output file path will be ``<resampled_audio_dir>/<input file name without extension>.wav``.
        id_key (str, optional): The field in the dataset representing the unique ID or identifier for each entry. If ``id_key`` is not None, the output file path will be ``<resampled_audio_dir>/<id_key>.wav``. Defaults to None.
        output_format (str, optional): output_format (str): Format of the output audio files. Defaults to `wav`.
        target_samplerate (int, optional): The target sampling rate for the resampled audio. Defaults to 16000.
        target_nchannels (int, optional): The target number of channels for the resampled audio. Defaults to 1.
        **kwargs: Additional keyword arguments to be passed to the base class `BaseParallelProcessor`.

    """

    def __init__(
        self,
        converted_audio_dir: str,
        input_file_key: str,
        output_file_key: str,
        id_key: str = None,
        output_format: str = "wav",
        target_samplerate: int = 16000,
        target_nchannels: int = 1,
        **kwargs,
    ):
        super().__init__(**kwargs)
        self.converted_audio_dir = converted_audio_dir
        self.input_file_key = input_file_key
        self.output_file_key = output_file_key
        self.output_format = output_format
        self.id_key = id_key
        self.target_samplerate = target_samplerate
        self.target_nchannels = target_nchannels

    def prepare(self):
        assert self.output_format == "wav", "Currently only wav format is supported"
        os.makedirs(self.converted_audio_dir, exist_ok=True)

    def process_dataset_entry(self, data_entry):
        input_file = data_entry[self.input_file_key]
        if self.id_key:
            key = data_entry[self.id_key]
            os.makedirs(os.path.join(self.converted_audio_dir, *key.split("/")[:-1]), exist_ok=True)
        else:
            key = os.path.splitext(input_file)[0].split("/")[-1]
        audio_file = os.path.join(self.converted_audio_dir, key) + "." + self.output_format

        if not os.path.isfile(audio_file):
            ffmpeg_convert(input_file, audio_file, self.target_samplerate, self.target_nchannels)

        data_entry[self.output_file_key] = audio_file
        return [DataEntry(data=data_entry)]


class ReadTxtLines(BaseParallelProcessor):
    """
    The text file specified in source_filepath will be read, and each line in it will be added as a line in the output manifest,
    saved in the field text_key.

    Args:
        input_file_key (str): The key in the manifest containing the input txt file path .
        text_key (str): The key to store the read text lines in the manifest.
        **kwargs: Additional keyword arguments to be passed to the base class `BaseParallelProcessor`.

    """

    def __init__(
        self,
        input_file_key: str,
        text_key: str,
        **kwargs,
    ):
        super().__init__(**kwargs)
        self.input_file_key = input_file_key
        self.text_key = text_key

    def process_dataset_entry(self, data_entry):
        fname = data_entry[self.input_file_key]
        data_list = []
        with open(fname, "r") as f:
            for line in f:
                line = line.strip()
                if line:
                    data = data_entry.copy()
                    data[self.text_key] = line
                    data_list.append(DataEntry(data=data))
        return data_list


class SoxConvert(BaseParallelProcessor):
    """
    Processor for converting audio files from one format to another using Sox,
    and updating the dataset with the path to the converted audio files.

    Args:

        converted_audio_dir (str): Directory to store the converted audio files.
        input_audio_file_key (str): Field in the dataset representing the path to input audio files.
        output_audio_file_key (str): Field to store the path to the converted audio files in the dataset.
        output_format (str): Format of the output audio files (e.g., 'wav', 'mp3').
        **kwargs: Additional keyword arguments to be passed to the base class `BaseParallelProcessor`.
    """

    def __init__(
        self,
        converted_audio_dir: str,
        input_audio_file_key: str,
        output_audio_file_key: str,
        output_format: str,
        **kwargs,
    ):
        super().__init__(**kwargs)
        self.input_audio_file_key = input_audio_file_key
        self.output_audio_file_key = output_audio_file_key
        self.converted_audio_dir = converted_audio_dir
        self.output_format = output_format

    def prepare(self):
        os.makedirs(self.converted_audio_dir, exist_ok=True)

    def process_dataset_entry(self, data_entry):
        audio_file = data_entry[self.input_audio_file_key]

        key = os.path.splitext(audio_file)[0].split("/")[-1]
        converted_file = os.path.join(self.converted_audio_dir, key) + f".{self.output_format}"

        if not os.path.isfile(converted_file):
            transformer = Transformer()
            transformer.build(audio_file, converted_file)

        data_entry[self.output_audio_file_key] = converted_file
        return [DataEntry(data=data_entry)]


class CountNumWords(BaseParallelProcessor):
    """
    Processor for counting the number of words in the text_key field saving the number in num_words_key.

    Args:
        text_key (str): The field containing the input text in the dataset.
        num_words_key (str): The field to store the number of words in the dataset.
        alphabet (str): Characters to be used to count words. Any other characters are substituted by whitespace and not take into account.
        **kwargs: Additional keyword arguments to be passed to the base class `BaseParallelProcessor`.

    """

    def __init__(
        self,
        text_key: str,
        num_words_key: str,
        alphabet: str,
        **kwargs,
    ):
        super().__init__(**kwargs)
        self.text_key = text_key
        self.num_words_key = num_words_key
        self.pattern = re.compile("[^" + alphabet + "]")

    def process_dataset_entry(self, data_entry):
        text = data_entry[self.text_key]
        cleaned_string = self.pattern.sub('', text).strip()
        cleaned_string = re.sub('\\s+', ' ', cleaned_string).strip()
        words = cleaned_string.split()
        num_words = len(words)
        data_entry[self.num_words_key] = num_words
        return [DataEntry(data=data_entry)]


class SplitLineBySentence(BaseParallelProcessor):
    """
    Processor for splitting lines of text into sentences based on a specified pattern.
    One line containing N sentences will be transformed into N lines containing one sentence.

    Args:
        text_key (str): The field containing the text lines in the dataset.
        end_pattern (str): The regular expression pattern to identify sentence boundaries.
        **kwargs: Additional keyword arguments to be passed to the base class `BaseParallelProcessor`.
    """

    def __init__(
        self,
        text_key: str,
        end_pattern: str,
        **kwargs,
    ):
        super().__init__(**kwargs)
        self.text_key = text_key
        self.pattern = re.compile(end_pattern)

    def process_dataset_entry(self, data_entry):
        line = data_entry[self.text_key]
        data_list = []
        start = 0
        ends = [m.start() for m in self.pattern.finditer(line)]
        if ends:
            for end in ends:
                sent = line[start : end + 1].strip()
                # if sent and sent[0].isupper():
                data = data_entry.copy()
                data[self.text_key] = sent
                data_list.append(DataEntry(data=data))
                start = end + 1
            if start < len(line):
                pass
        else:
            data = data_entry.copy()
            data[self.text_key] = line.strip()
            data_list.append(DataEntry(data=data))
        return data_list


class InsIfASRInsertion(BaseParallelProcessor):
    """Processor that adds substrings to transcription if they are present in ASR predictions.

    Will insert substrings into ``data[self.text_key]`` if it is
    present at that location in ``data[self.pred_text_key]``.
    It is useful if words are systematically missing from ground truth
    transcriptions.

    Args:
        insert_words (list[str]): list of strings that will be inserted
            into ``data[self.text_key]`` if there is an insertion (containing
            only that string) in ``data[self.pred_text_key]``.
        text_key (str): a string indicating which key of the data entries
            should be used to find the utterance transcript. Defaults to "text".
        pred_text_key (str): a string indicating which key of the data entries
            should be used to access the ASR predictions. Defaults to "pred_text".

            .. note::
                Because this processor looks for an exact match in the insertion,
                we recommend including variations with different spaces in
                ``insert_words``, e.g. ``[' nemo', 'nemo ', ' nemo ']``.

    Returns:
         The same data as in the input manifest with ``<text_key>`` field changed.
    """

    def __init__(
        self,
        insert_words: List[str],
        text_key: str = "text",
        pred_text_key: str = "pred_text",
        **kwargs,
    ):
        super().__init__(**kwargs)
        self.insert_words = insert_words
        self.text_key = text_key
        self.pred_text_key = pred_text_key

    def process_dataset_entry(self, data_entry) -> List:
        insert_word_counter = collections.defaultdict(int)
        for insert_word in self.insert_words:
            if not insert_word in data_entry[self.pred_text_key]:
                break
            orig_words, pred_words = data_entry[self.text_key], data_entry[self.pred_text_key]
            diff = get_diff_with_subs_grouped(orig_words, pred_words)

            if len(diff) > 0:  # ie if there are differences between text and pred_text
                new_sent = ""

                for diff_entry in diff:
                    if diff_entry[0] == 0:  # no change
                        new_sent += diff_entry[1]

                    elif diff_entry[0] == -1:  # deletion in original string
                        new_sent += diff_entry[1]

                    elif diff_entry[0] == 1:  # insertion in original string
                        if diff_entry[1] == insert_word:
                            new_sent += insert_word
                            insert_word_counter[insert_word] += 1

                    elif isinstance(diff_entry, tuple):  # i.e. diff is a substitution
                        new_sent += diff_entry[0][1]
                    else:
                        raise ValueError(f"unexpected item in diff_entry: {diff_entry}")

                new_sent = " ".join(new_sent.split())  # remove any extra spaces
                data_entry[self.text_key] = new_sent

        return [DataEntry(data=data_entry, metrics=insert_word_counter)]

    def finalize(self, metrics):
        total_counter = collections.defaultdict(int)
        for counter in metrics:
            for word, count in counter.items():
                total_counter[word] += count
        logger.info("Num of words that were inserted")
        for word, count in total_counter.items():
            logger.info(f"{word} {count}")
        super().finalize(metrics)


class SubIfASRSubstitution(BaseParallelProcessor):
    """Processor that substitutes substrings to transcription if they are present in ASR predictions.

    Will convert a substring in ``data[self.text_key]`` to a
    substring in ``data[self.pred_text_key]`` if both are located in the
    same place (ie are part of a 'substitution' operation) and if the substrings
    correspond to key-value pairs in ``sub_words``.
    This is useful if words are systematically incorrect in ground truth
    transcriptions.

    Before starting to look for substitution, this processor adds spaces at the beginning and end of
    ``data[self.text_key]`` and ``data[self.pred_text_key]``, to ensure that an argument like
    ``sub_words = {"nmo ": "nemo "}`` would cause a substitution to be made even if the original
    ``data[self.text_key]`` ends with ``"nmo"`` and ``data[self.pred_text_key]`` ends with ``"nemo"``.

    Args:
        sub_words (dict): dictionary where a key is a string that might be in
            ``data[self.text_key]`` and the value is the string that might
            be in ``data[self.pred_text_key]``. If both are located in the same
            place (i.e. are part of a 'substitution' operation)
            then the key string will be converted to the value string
            in ``data[self.text_key]``.
        text_key (str): a string indicating which key of the data entries
            should be used to find the utterance transcript. Defaults to "text".
        pred_text_key (str): a string indicating which key of the data entries
            should be used to access the ASR predictions. Defaults to "pred_text".

            .. note::
                This processor looks for exact string matches of substitutions,
                so you may need to be careful with spaces in ``sub_words``. E.g.
                it is recommended to do ``sub_words = {"nmo ": "nemo "}``
                instead of ``sub_words = {"nmo" : "nemo"}``.

    Returns:
         The same data as in the input manifest with ``<text_key>`` field changed.
    """

    def __init__(
        self,
        sub_words: Dict,
        text_key: str = "text",
        pred_text_key: str = "pred_text",
        **kwargs,
    ):
        super().__init__(**kwargs)
        self.sub_words = sub_words
        self.text_key = text_key
        self.pred_text_key = pred_text_key

    def process_dataset_entry(self, data_entry) -> List:
        sub_word_counter = collections.defaultdict(int)
        data_entry[self.text_key] = add_start_end_spaces(data_entry[self.text_key])
        data_entry[self.pred_text_key] = add_start_end_spaces(data_entry[self.pred_text_key])
        for original_word, new_word in self.sub_words.items():
            if not original_word in data_entry[self.text_key]:
                break
            orig_words, pred_words = data_entry[self.text_key], data_entry[self.pred_text_key]
            diff = get_diff_with_subs_grouped(orig_words, pred_words)

            if len(diff) > 0:  # ie if there are differences between text and pred_text
                new_sent = ""

                for diff_entry in diff:
                    if diff_entry[0] == 0:  # no change
                        new_sent += diff_entry[1]

                    elif diff_entry[0] == -1:  # deletion in original string
                        new_sent += diff_entry[1]

                    elif diff_entry[0] == 1:  # insertion in original string
                        # don't make changes
                        pass

                    elif isinstance(diff_entry, tuple):  # substitution
                        if diff_entry[0][1] == original_word and diff_entry[1][1] == new_word:
                            # ie. substitution is one we want to use to change the original text
                            new_sent += new_word
                            sub_word_counter[original_word] += 1

                        else:
                            # ie. substitution is one we want to ignore
                            new_sent += diff_entry[0][1]
                    else:
                        raise ValueError(f"unexpected item in diff_entry: {diff_entry}")

                new_sent = add_start_end_spaces(new_sent)
                data_entry[self.text_key] = new_sent

        data_entry[self.text_key] = remove_extra_spaces(data_entry[self.text_key])
        data_entry[self.pred_text_key] = remove_extra_spaces(data_entry[self.pred_text_key])

        return [DataEntry(data=data_entry, metrics=sub_word_counter)]

    def finalize(self, metrics):
        total_counter = collections.defaultdict(int)
        for counter in metrics:
            for word, count in counter.items():
                total_counter[word] += count
        logger.info("Num of words that were substituted")
        for word, count in total_counter.items():
            logger.info(f"{word} {count}")
        super().finalize(metrics)


# TODO: replace with generic regex


class SubMakeLowercase(BaseParallelProcessor):
    """Processor to convert text to lowercase.

    text_key (str): a string indicating which key of the data entries
        should be used to find the utterance transcript. Defaults to "text".

    Returns:
        The same data as in the input manifest with ``<text_key>`` field changed.
    """

    def __init__(
        self,
        text_key: str = "text",
        **kwargs,
    ):
        super().__init__(**kwargs)
        self.text_key = text_key

    def process_dataset_entry(self, data_entry) -> List:
        data_entry[self.text_key] = data_entry[self.text_key].lower()
        return [DataEntry(data=data_entry)]

    def finalize(self, metrics):
        logger.info("Made all letters lowercase")
        super().finalize(metrics)


class SubRegex(BaseParallelProcessor):
    """Converts a regex match to a string, as defined by key-value pairs in ``regex_to_sub``.

    Before applying regex changes, we will add a space
    character to the beginning and end of the ``text`` and ``pred_text``
    keys for each data entry. After the the regex changes,
    the extra spaces are removed. This includes the spaces in the beginning
    and end of the text, as well as any double spaces ``"  "``.

    Args:
        regex_params_list (list[dict]): list of dicts.
            Each dict must contain a ``pattern`` and a ``repl`` key,
            and optionally a ``count`` key (by default, ``count`` will be 0).
            This processor will go through the list in order, and apply a ``re.sub`` operation on
            the input text in ``data_entry[self.text_key]``, feeding in the specified ``pattern``, ``repl``
            and ``count`` parameters to ``re.sub``.
        text_key (str): a string indicating which key of the data entries
            should be used to find the utterance transcript. Defaults to "text".

    Returns:
         The same data as in the input manifest with ``<text_key>`` field changed.
    """

    def __init__(
        self,
        regex_params_list: List[Dict],
        text_key: str = "text",
        **kwargs,
    ):
        super().__init__(**kwargs)
        self.regex_params_list = regex_params_list
        self.text_key = text_key

        # verify all dicts in regex_params_list have "pattern" and "repl" keys
        for regex_params_dict in self.regex_params_list:
            if not "pattern" in regex_params_dict.keys():
                raise ValueError(
                    f"Need to have key 'pattern' in all entries of `regex_params_list`: {self.regex_params_list}"
                )
            if not "repl" in regex_params_dict.keys():
                raise ValueError(
                    f"Need to have key 'repl' in all entries of `regex_params_list`: {self.regex_params_list}"
                )

    def process_dataset_entry(self, data_entry) -> List:
        """Replaces each found regex match with a given string."""
        replace_word_counter = collections.defaultdict(int)

        text_in = data_entry[self.text_key]

        text_in = add_start_end_spaces(text_in)
        for regex_params in self.regex_params_list:
            text_out = re.sub(
                pattern=regex_params["pattern"],
                repl=regex_params["repl"],
                string=text_in,
                # note: this count param is the maximum number of pattern occurrences to be replaced.
                count=regex_params.get("count", 0),
            )

            if text_in != text_out:
                replace_word_counter[regex_params["pattern"]] += 1
            text_in = text_out

        text_out = remove_extra_spaces(text_out)

        data_entry[self.text_key] = text_out

        return [DataEntry(data=data_entry, metrics=replace_word_counter)]

    def finalize(self, metrics):
        """Reports how many substitutions were made for each pattern."""
        total_counter = collections.defaultdict(int)
        for counter in metrics:
            for word, count in counter.items():
                total_counter[word] += count
        logger.info("Number of utterances which applied substitutions for the following patterns:")
        total_counter_sorted = dict(sorted(total_counter.items(), key=lambda x: x[1], reverse=True))
        for word, count in total_counter_sorted.items():
            logger.info(f"{word} {count}")
        super().finalize(metrics)

class FfmpegConvert(BaseParallelProcessor):
    """
    Processor for converting video files to audio using FFmpeg and updating the dataset with the path to the resampled audio.

    Args:
        resampled_audio_dir (str): The directory to store the resampled audio files.
        input_field (str): The field in the dataset representing the path to the input video files.
        output_field (str): The field to store the path to the resampled audio files in the dataset.
        key_field (str): The field in the dataset representing the unique key or identifier for each entry.
        target_samplerate (int, optional): The target sampling rate for the resampled audio. Defaults to 16000.
        target_nchannels (int, optional): The target number of channels for the resampled audio. Defaults to 1.
        **kwargs: Additional keyword arguments to be passed to the base class `BaseParallelProcessor`.

    Methods:
        process_dataset_entry(data_entry): Processes a single dataset entry, converts the input video to resampled audio, and updates the dataset.

    Note:
        This class inherits from the `BaseParallelProcessor` class and extends its functionality to convert video files to resampled audio using FFmpeg.
    """

    def __init__(
            self,
            resampled_audio_dir: str,
            input_field: str,
            output_field: str,
            key_field: str = None,
            target_samplerate: int = 16000,
            target_nchannels: int = 1,
            **kwargs,
    ):
        super().__init__(**kwargs)
        self.input_field = input_field
        self.output_field = output_field
        self.key_field = key_field
        self.resampled_audio_dir = resampled_audio_dir
        self.target_samplerate = target_samplerate
        self.target_nchannels = target_nchannels

    def prepare(self):
        os.makedirs(os.path.split(self.output_manifest_file)[0], exist_ok=True)
        os.makedirs(self.resampled_audio_dir, exist_ok=True)

    def process_dataset_entry(self, data_entry):
        video = data_entry[self.input_field]
        if self.key_field:
            key = data_entry[self.key_field]
            os.makedirs(os.path.join(self.resampled_audio_dir, key.split("/")[0]), exist_ok=True)
        else:
            key = os.path.splitext(video)[0].split("/")[-1]
        audio = os.path.join(self.resampled_audio_dir, key) + ".wav"

        if not os.path.isfile(audio):
            ffmpeg_convert(video, audio, self.target_samplerate, self.target_nchannels)

        data_entry[self.output_field] = audio
        if self.key_field:
            data_entry[self.key_field] = key
        return [DataEntry(data=data_entry)]
<|MERGE_RESOLUTION|>--- conflicted
+++ resolved
@@ -17,14 +17,10 @@
 import re
 import os
 from typing import Dict, List
-<<<<<<< HEAD
-from sdp.utils.common import ffmpeg_convert
-=======
 
 import soundfile
 from sox import Transformer
 
->>>>>>> e615fe65
 from sdp.logging import logger
 from sdp.processors.base_processor import BaseParallelProcessor, DataEntry
 from sdp.utils.common import ffmpeg_convert
