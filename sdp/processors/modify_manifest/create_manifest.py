--- conflicted
+++ resolved
@@ -17,10 +17,7 @@
 
 import pandas
 
-from sdp.processors.base_processor import (
-    BaseParallelProcessor,
-    DataEntry,
-)
+from sdp.processors.base_processor import BaseParallelProcessor, DataEntry
 
 
 class CreateInitialManifestByExt(BaseParallelProcessor):
@@ -48,15 +45,10 @@
         self.extension = extension
 
     def read_manifest(self):
-<<<<<<< HEAD
-        input_files = [str(self.raw_data_dir / file) for file in self.raw_data_dir.rglob('*.' + self.extension)]
-        return input_files
-=======
         # Get all files with the specified extension
         files = list(self.raw_data_dir.rglob('*.' + self.extension))
         # Get relative paths and then rebuild proper paths to avoid duplication
         return [str(self.raw_data_dir / file.relative_to(self.raw_data_dir)) for file in files]
->>>>>>> 42972806
 
     def process_dataset_entry(self, data_entry):
         data = {self.output_file_key: data_entry}
@@ -66,17 +58,18 @@
 class CreateCombinedManifests(BaseParallelProcessor):
     """Reads JSON lines from specified files and creates a combined manifest.
 
-    This processor iterates over files listed in `manifest_list`, reads each file line by line, 
+    This processor iterates over files listed in `manifest_list`, reads each file line by line,
     and yields the parsed JSON data from each line.
 
     Args:
-        manifest_list (list(str)): A list of file paths or directories to process. The processor will 
+        manifest_list (list(str)): A list of file paths or directories to process. The processor will
                                    recursively read files within the directories and expect each file to contain JSON data.
         **kwargs: Additional keyword arguments passed to the base class `BaseParallelProcessor`.
 
     Returns:
         A generator that yields parsed JSON data from each line in the files listed in `manifest_list`.
     """
+
     def __init__(
         self,
         manifest_list: list[str],
@@ -92,6 +85,4 @@
                     yield json.loads(line)
 
     def process_dataset_entry(self, data_entry):
-        return [DataEntry(data=data_entry)]
-
-
+        return [DataEntry(data=data_entry)]