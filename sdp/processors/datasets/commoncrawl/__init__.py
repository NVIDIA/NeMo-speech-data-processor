--- conflicted
+++ resolved
@@ -12,13 +12,6 @@
 # See the License for the specific language governing permissions and
 # limitations under the License.
 
-<<<<<<< HEAD
-from .commoncrawl import UseSonar, BLEUScore, Subprocess, NmtSubprocess, \
-    Lang2Iso, SplitByVttSentence, AudioLid, TextLid, AllVttText, TxtToVtt, \
-        ReadParquet, CreateInitialManifestCC, ASR_HF, AlignerSubprocess, \
-        SplitByAligner, JoinBy, EvalBandwidth, CreateInitialManifestExt, \
-        TrainDevTestSplitCC, DropAbsPath, GetSpecificFiles, CopyFiles, ManifestToUtf8
-=======
 from .commoncrawl import (
     ASR_HF,
     AlignerSubprocess,
@@ -43,5 +36,4 @@
     TrainDevTestSplitCC,
     TxtToVtt,
     UseSonar,
-)
->>>>>>> 8f99da09
+)