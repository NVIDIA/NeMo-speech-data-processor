# Copyright (c) 2022, NVIDIA CORPORATION.  All rights reserved.
#
# Licensed under the Apache License, Version 2.0 (the "License");
# you may not use this file except in compliance with the License.
# You may obtain a copy of the License at
#
#     http://www.apache.org/licenses/LICENSE-2.0
#
# Unless required by applicable law or agreed to in writing, software
# distributed under the License is distributed on an "AS IS" BASIS,
# WITHOUT WARRANTIES OR CONDITIONS OF ANY KIND, either express or implied.
# See the License for the specific language governing permissions and
# limitations under the License.

# let's import all supported processors here to simplify target specification

from sdp.processors.datasets.coraal import (
    CreateInitialManifestCORAAL,
    TrainDevTestSplitCORAAL,
)
<<<<<<< HEAD
from sdp.processors.datasets.fleurs.create_initial_manifest import (
    CreateInitialManifestFleurs,
)
=======
from sdp.processors.datasets.lhotse import LhotseImport
>>>>>>> e615fe65
from sdp.processors.datasets.librispeech.create_initial_manifest import (
    CreateInitialManifestLibrispeech,
)
from sdp.processors.datasets.mcv.create_initial_manifest import CreateInitialManifestMCV
from sdp.processors.datasets.mls.create_initial_manifest import CreateInitialManifestMLS
from sdp.processors.datasets.mls.restore_pc import RestorePCForMLS
from sdp.processors.datasets.slr83.create_initial_manifest import (
    CreateInitialManifestSLR83,
    CustomDataSplitSLR83,
)
from sdp.processors.datasets.voxpopuli.create_initial_manifest import (
    CreateInitialManifestVoxpopuli,
)
from sdp.processors.datasets.voxpopuli.normalize_from_non_pc_text import (
    NormalizeFromNonPCTextVoxpopuli,
)
from sdp.processors.huggingface.speech_recognition import ASRTransformers, ASRWhisper
from sdp.processors.modify_manifest.common import (
    AddConstantFields,
    ChangeToRelativePath,
    CombineSources,
    DuplicateFields,
    KeepOnlySpecifiedFields,
    RenameFields,
    SortManifest,
    SplitOnFixedDuration,
)
from sdp.processors.modify_manifest.create_manifest import CreateInitialManifestByExt
from sdp.processors.modify_manifest.data_to_data import (
    CountNumWords,
    FfmpegConvert,
    GetAudioDuration,
    InsIfASRInsertion,
    ReadTxtLines,
    SoxConvert,
    SplitLineBySentence,
    SubIfASRSubstitution,
    SubMakeLowercase,
    SubRegex,
)
from sdp.processors.modify_manifest.data_to_dropbool import (
    DropASRError,
    DropASRErrorBeginningEnd,
    DropHighCER,
    DropHighLowCharrate,
    DropHighLowDuration,
    DropHighLowWordrate,
    DropHighWER,
    DropIfNoneOfRegexMatch,
    DropIfRegexMatch,
    DropIfSubstringInInsertion,
    DropLowWordMatchRate,
    DropNonAlphabet,
    DropOnAttribute,
    PreserveByValue,
)
from sdp.processors.modify_manifest.make_letters_uppercase_after_period import (
    MakeLettersUppercaseAfterPeriod,
)
from sdp.processors.nemo.asr_inference import ASRInference
from sdp.processors.nemo.pc_inference import PCInference<|MERGE_RESOLUTION|>--- conflicted
+++ resolved
@@ -18,13 +18,12 @@
     CreateInitialManifestCORAAL,
     TrainDevTestSplitCORAAL,
 )
-<<<<<<< HEAD
+
 from sdp.processors.datasets.fleurs.create_initial_manifest import (
     CreateInitialManifestFleurs,
 )
-=======
 from sdp.processors.datasets.lhotse import LhotseImport
->>>>>>> e615fe65
+
 from sdp.processors.datasets.librispeech.create_initial_manifest import (
     CreateInitialManifestLibrispeech,
 )
