# Copyright (c) 2022, NVIDIA CORPORATION.  All rights reserved.
#
# Licensed under the Apache License, Version 2.0 (the "License");
# you may not use this file except in compliance with the License.
# You may obtain a copy of the License at
#
#     http://www.apache.org/licenses/LICENSE-2.0
#
# Unless required by applicable law or agreed to in writing, software
# distributed under the License is distributed on an "AS IS" BASIS,
# WITHOUT WARRANTIES OR CONDITIONS OF ANY KIND, either express or implied.
# See the License for the specific language governing permissions and
# limitations under the License.

# let's import all supported processors here to simplify target specification

from sdp.processors.datasets.coraa.create_initial_manifest import (
    CreateInitialManifestCORAA,
)
from sdp.processors.datasets.coraal import (
    CreateInitialManifestCORAAL,
    TrainDevTestSplitCORAAL,
)
from sdp.processors.datasets.fleurs.create_initial_manifest import (
    CreateInitialManifestFleurs,
)
from sdp.processors.datasets.ksc2.create_initial_manifest import (
    CreateInitialManifestKSC2,
)
from sdp.processors.datasets.lhotse import LhotseImport
from sdp.processors.datasets.librispeech.create_initial_manifest import (
    CreateInitialManifestLibrispeech,
)
from sdp.processors.datasets.masc.create_initial_manifest import (
    CreateInitialManifestMASC,
)
from sdp.processors.datasets.mcv.create_initial_manifest import CreateInitialManifestMCV
from sdp.processors.datasets.mls.create_initial_manifest import CreateInitialManifestMLS
from sdp.processors.datasets.mls.restore_pc import RestorePCForMLS
from sdp.processors.datasets.mtedx.create_initial_manifest import (
    CreateInitialManifestMTEDX,
)
from sdp.processors.datasets.slr83.create_initial_manifest import (
    CreateInitialManifestSLR83,
    CustomDataSplitSLR83,
)
from sdp.processors.datasets.slr102.create_initial_manifest import (
    CreateInitialManifestSLR102,
)
from sdp.processors.datasets.slr140.create_initial_manifest import (
    CreateInitialManifestSLR140,
    CustomDataSplitSLR140,
)
from sdp.processors.datasets.voxpopuli.create_initial_manifest import (
    CreateInitialManifestVoxpopuli,
)
from sdp.processors.datasets.voxpopuli.normalize_from_non_pc_text import (
    NormalizeFromNonPCTextVoxpopuli,
)
<<<<<<< HEAD
from sdp.processors.datasets.youtube import (
    RegExpVttEntries,
    GetCaptionFileSegments,
    AggregateSegments
)
from sdp.processors.huggingface.speech_recognition import ASRTransformers, ASRWhisper
=======
from sdp.processors.huggingface.speech_recognition import ASRTransformers
>>>>>>> 6436aede
from sdp.processors.modify_manifest.common import (
    AddConstantFields,
    ApplyInnerJoin,
    ChangeToRelativePath,
    CombineSources,
    DuplicateFields,
    KeepOnlySpecifiedFields,
    RenameFields,
    SortManifest,
    SplitOnFixedDuration,
)
from sdp.processors.modify_manifest.create_manifest import CreateInitialManifestByExt
from sdp.processors.modify_manifest.data_to_data import (
    CountNumWords,
    FfmpegConvert,
    GetAudioDuration,
    InsIfASRInsertion,
    InverseNormalizeText,
    NormalizeText,
    ReadTxtLines,
    SoxConvert,
    SplitLineBySentence,
    SubIfASRSubstitution,
    SubMakeLowercase,
    SubRegex,
)
from sdp.processors.modify_manifest.data_to_dropbool import (
    DropASRError,
    DropASRErrorBeginningEnd,
    DropHighCER,
    DropHighLowCharrate,
    DropHighLowDuration,
    DropHighLowWordrate,
    DropHighWER,
    DropIfNoneOfRegexMatch,
    DropIfRegexMatch,
    DropIfSubstringInInsertion,
    DropLowWordMatchRate,
    DropNonAlphabet,
    DropOnAttribute,
    PreserveByValue,
)
from sdp.processors.modify_manifest.make_letters_uppercase_after_period import (
    MakeLettersUppercaseAfterPeriod,
)
from sdp.processors.nemo.asr_inference import ASRInference
from sdp.processors.nemo.pc_inference import PCInference<|MERGE_RESOLUTION|>--- conflicted
+++ resolved
@@ -57,16 +57,12 @@
 from sdp.processors.datasets.voxpopuli.normalize_from_non_pc_text import (
     NormalizeFromNonPCTextVoxpopuli,
 )
-<<<<<<< HEAD
 from sdp.processors.datasets.youtube import (
     RegExpVttEntries,
     GetCaptionFileSegments,
     AggregateSegments
 )
-from sdp.processors.huggingface.speech_recognition import ASRTransformers, ASRWhisper
-=======
 from sdp.processors.huggingface.speech_recognition import ASRTransformers
->>>>>>> 6436aede
 from sdp.processors.modify_manifest.common import (
     AddConstantFields,
     ApplyInnerJoin,
