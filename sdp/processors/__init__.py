--- conflicted
+++ resolved
@@ -106,11 +106,8 @@
     SubIfASRSubstitution,
     SubMakeLowercase,
     SubRegex,
-<<<<<<< HEAD
     ListToEntries,
-=======
     LambdaExpression,
->>>>>>> ade63ffa
 )
 from sdp.processors.modify_manifest.data_to_dropbool import (
     DropASRError,
