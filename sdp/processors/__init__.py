# Copyright (c) 2022, NVIDIA CORPORATION.  All rights reserved.
#
# Licensed under the Apache License, Version 2.0 (the "License");
# you may not use this file except in compliance with the License.
# You may obtain a copy of the License at
#
#     http://www.apache.org/licenses/LICENSE-2.0
#
# Unless required by applicable law or agreed to in writing, software
# distributed under the License is distributed on an "AS IS" BASIS,
# WITHOUT WARRANTIES OR CONDITIONS OF ANY KIND, either express or implied.
# See the License for the specific language governing permissions and
# limitations under the License.

# let's import all supported processors here to simplify target specification

from sdp.processors.datasets.coraal import (
    CreateInitialManifestCORAAL,
    TrainDevTestSplitCORAAL,
)

from sdp.processors.datasets.fleurs.create_initial_manifest import (
    CreateInitialManifestFleurs,
)
from sdp.processors.datasets.lhotse import LhotseImport

from sdp.processors.datasets.librispeech.create_initial_manifest import (
    CreateInitialManifestLibrispeech,
)
from sdp.processors.datasets.mcv.create_initial_manifest import CreateInitialManifestMCV
from sdp.processors.datasets.mls.create_initial_manifest import CreateInitialManifestMLS
from sdp.processors.datasets.mtedx.create_initial_manifest import CreateInitialManifestMTEDX
from sdp.processors.datasets.coraa.create_initial_manifest import CreateInitialManifestCORAA
from sdp.processors.datasets.mls.restore_pc import RestorePCForMLS
from sdp.processors.datasets.slr83.create_initial_manifest import (
    CreateInitialManifestSLR83,
    CustomDataSplitSLR83,
)
from sdp.processors.datasets.voxpopuli.create_initial_manifest import (
    CreateInitialManifestVoxpopuli,
)
from sdp.processors.datasets.voxpopuli.normalize_from_non_pc_text import (
    NormalizeFromNonPCTextVoxpopuli,
)
from sdp.processors.huggingface.speech_recognition import ASRTransformers, ASRWhisper
from sdp.processors.modify_manifest.common import (
    AddConstantFields,
    ChangeToRelativePath,
    CombineSources,
    DuplicateFields,
    KeepOnlySpecifiedFields,
    RenameFields,
    SortManifest,
    SplitOnFixedDuration,
)
from sdp.processors.modify_manifest.create_manifest import CreateInitialManifestByExt
from sdp.processors.modify_manifest.data_to_data import (
    CountNumWords,
    GetAudioDuration,
    InsIfASRInsertion,
    ReadTxtLines,
    SoxConvert,
    SplitLineBySentence,
    SubIfASRSubstitution,
    SubMakeLowercase,
    SubRegex,
<<<<<<< HEAD
    SearchRegex,
=======
    FfmpegConvert,
>>>>>>> 0b59e8a5
)
from sdp.processors.modify_manifest.data_to_dropbool import (
    DropASRError,
    DropASRErrorBeginningEnd,
    DropHighCER,
    DropHighLowCharrate,
    DropHighLowDuration,
    DropHighLowWordrate,
    DropHighWER,
    DropIfNoneOfRegexMatch,
    DropIfRegexMatch,
    DropIfSubstringInInsertion,
    DropLowWordMatchRate,
    DropNonAlphabet,
    DropOnAttribute,
    PreserveByValue,
)
from sdp.processors.modify_manifest.make_letters_uppercase_after_period import (
    MakeLettersUppercaseAfterPeriod,
)
from sdp.processors.nemo.asr_inference import ASRInference
from sdp.processors.nemo.pc_inference import PCInference<|MERGE_RESOLUTION|>--- conflicted
+++ resolved
@@ -64,11 +64,8 @@
     SubIfASRSubstitution,
     SubMakeLowercase,
     SubRegex,
-<<<<<<< HEAD
     SearchRegex,
-=======
     FfmpegConvert,
->>>>>>> 0b59e8a5
 )
 from sdp.processors.modify_manifest.data_to_dropbool import (
     DropASRError,
