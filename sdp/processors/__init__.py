# Copyright (c) 2022, NVIDIA CORPORATION.  All rights reserved.
#
# Licensed under the Apache License, Version 2.0 (the "License");
# you may not use this file except in compliance with the License.
# You may obtain a copy of the License at
#
#     http://www.apache.org/licenses/LICENSE-2.0
#
# Unless required by applicable law or agreed to in writing, software
# distributed under the License is distributed on an "AS IS" BASIS,
# WITHOUT WARRANTIES OR CONDITIONS OF ANY KIND, either express or implied.
# See the License for the specific language governing permissions and
# limitations under the License.

# let's import all supported processors here to simplify target specification

from sdp.processors.datasets.coraa.create_initial_manifest import (
    CreateInitialManifestCORAA,
)
from sdp.processors.datasets.coraal import (
    CreateInitialManifestCORAAL,
    TrainDevTestSplitCORAAL,
)
from sdp.processors.datasets.earnings import (
    CreateInitialAudioAndManifest,
    CreateFullAudioManifestEarnings21,
    SpeakerSegmentedManifest,
    CreateSentenceSegmentedManifest,
    ApplyEarnings21Normalizations,
)
from sdp.processors.datasets.fleurs.create_initial_manifest import (
    CreateInitialManifestFleurs,
)
from sdp.processors.datasets.hifitts2.download_dataset import DownloadHiFiTTS2
from sdp.processors.datasets.hifitts2.remove_failed_chapters import (
    RemovedFailedChapters,
)
from sdp.processors.datasets.ksc2.create_initial_manifest import (
    CreateInitialManifestKSC2,
)
from sdp.processors.datasets.lhotse import LhotseImport
from sdp.processors.datasets.librispeech.create_initial_manifest import (
    CreateInitialManifestLibrispeech,
)
from sdp.processors.datasets.masc import (
    AggregateSegments,
    CreateInitialManifestMASC,
    GetCaptionFileSegments,
    RegExpVttEntries,
)
from sdp.processors.datasets.mcv.create_initial_manifest import CreateInitialManifestMCV
from sdp.processors.datasets.mediaspeech.create_initial_manifest import (
    CreateInitialManifestMediaSpeech,
)
from sdp.processors.datasets.mls.create_initial_manifest import CreateInitialManifestMLS
from sdp.processors.datasets.mls.restore_pc import RestorePCForMLS
from sdp.processors.datasets.mtedx.create_initial_manifest import (
    CreateInitialManifestMTEDX,
)
from sdp.processors.datasets.slr83.create_initial_manifest import (
    CreateInitialManifestSLR83,
    CustomDataSplitSLR83,
)
from sdp.processors.datasets.slr102.create_initial_manifest import (
    CreateInitialManifestSLR102,
)
from sdp.processors.datasets.slr140.create_initial_manifest import (
    CreateInitialManifestSLR140,
    CustomDataSplitSLR140,
)
from sdp.processors.datasets.uzbekvoice.create_initial_manifest import (
    CreateInitialManifestUzbekvoice,
)
from sdp.processors.datasets.voxpopuli.create_initial_manifest import (
    CreateInitialManifestVoxpopuli,
)
from sdp.processors.datasets.voxpopuli.normalize_from_non_pc_text import (
    NormalizeFromNonPCTextVoxpopuli,
)
from sdp.processors.datasets.ytc.create_initial_manifest import CreateInitialManifestYTC
from sdp.processors.huggingface.create_initial_manifest import (
    CreateInitialManifestHuggingFace,
)
from sdp.processors.huggingface.speech_recognition import ASRTransformers
from sdp.processors.modify_manifest.common import (
    AddConstantFields,
    ApplyInnerJoin,
    ChangeToRelativePath,
    CombineSources,
    DuplicateFields,
    KeepOnlySpecifiedFields,
    RenameFields,
    SortManifest,
    SplitOnFixedDuration,
<<<<<<< HEAD
    Subprocess,
=======
    DropSpecifiedFields,
>>>>>>> e60baa52
)
from sdp.processors.modify_manifest.create_manifest import (
    CreateCombinedManifests,
    CreateInitialManifestByExt,
)
from sdp.processors.modify_manifest.data_to_data import (
    ASRFileCheck,
    CopyManifestData,
    CountNumWords,
    ExtractFromBrackets,
    GetAudioDuration,
    GetWER,
    InsIfASRInsertion,
    InverseNormalizeText,
    MakeSentence,
    NormalizeText,
    ReadDocxLines,
    ReadTxtLines,
    SplitLineBySentence,
    SubIfASRSubstitution,
    SubMakeLowercase,
    SubRegex,
    ListToEntries,
    LambdaExpression,
)
from sdp.processors.modify_manifest.data_to_dropbool import (
    DropASRError,
    DropASRErrorBeginningEnd,
    DropDuplicates,
    DropHighCER,
    DropHighLowCharrate,
    DropHighLowDuration,
    DropHighLowWordrate,
    DropHighWER,
    DropIfNoneOfRegexMatch,
    DropIfRegexMatch,
    DropIfSubstringInInsertion,
    DropLowWordMatchRate,
    DropNonAlphabet,
    DropOnAttribute,
    DropRepeatedFields,
    PreserveByValue,
)
from sdp.processors.modify_manifest.make_letters_uppercase_after_period import (
    MakeLettersUppercaseAfterPeriod,
)
from sdp.processors.manage_files.convert_audio import (
    FfmpegConvert,
    SoxConvert,
)
from sdp.processors.manage_files.extract import (
    ExtractTar,
)
from sdp.processors.manage_files.remove import (
    RemoveFiles,
)
from sdp.processors.nemo.asr_inference import ASRInference
from sdp.processors.nemo.estimate_bandwidth import EstimateBandwidth
from sdp.processors.nemo.lid_inference import AudioLid
from sdp.processors.nemo.pc_inference import PCInference
from sdp.processors.toloka.accept_if import AcceptIfWERLess
from sdp.processors.toloka.create_pool import CreateTolokaPool
from sdp.processors.toloka.create_project import CreateTolokaProject
from sdp.processors.toloka.create_sentence_set import CreateSentenceSet
from sdp.processors.toloka.create_task_set import CreateTolokaTaskSet
from sdp.processors.toloka.download_responses import GetTolokaResults
from sdp.processors.toloka.reject_if import RejectIfBanned<|MERGE_RESOLUTION|>--- conflicted
+++ resolved
@@ -92,11 +92,9 @@
     RenameFields,
     SortManifest,
     SplitOnFixedDuration,
-<<<<<<< HEAD
     Subprocess,
-=======
     DropSpecifiedFields,
->>>>>>> e60baa52
+
 )
 from sdp.processors.modify_manifest.create_manifest import (
     CreateCombinedManifests,
