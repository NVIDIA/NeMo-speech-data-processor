# Copyright (c) 2022, NVIDIA CORPORATION.  All rights reserved.
#
# Licensed under the Apache License, Version 2.0 (the "License");
# you may not use this file except in compliance with the License.
# You may obtain a copy of the License at
#
#     http://www.apache.org/licenses/LICENSE-2.0
#
# Unless required by applicable law or agreed to in writing, software
# distributed under the License is distributed on an "AS IS" BASIS,
# WITHOUT WARRANTIES OR CONDITIONS OF ANY KIND, either express or implied.
# See the License for the specific language governing permissions and
# limitations under the License.

# let's import all supported processors here to simplify target specification

from sdp.processors.datasets.coraa.create_initial_manifest import (
    CreateInitialManifestCORAA,
)
from sdp.processors.datasets.coraal import (
    CreateInitialManifestCORAAL,
    TrainDevTestSplitCORAAL,
)
<<<<<<< HEAD
from sdp.processors.datasets.lhotse import LhotseImport
=======
from sdp.processors.datasets.fleurs.create_initial_manifest import (
    CreateInitialManifestFleurs,
)
from sdp.processors.datasets.ksc2.create_initial_manifest import (
    CreateInitialManifestKSC2,
)
from sdp.processors.datasets.lhotse import LhotseImport
from sdp.processors.datasets.librispeech.create_initial_manifest import (
    CreateInitialManifestLibrispeech,
)
>>>>>>> 05602d88
from sdp.processors.datasets.mcv.create_initial_manifest import CreateInitialManifestMCV
from sdp.processors.datasets.mls.create_initial_manifest import CreateInitialManifestMLS
from sdp.processors.datasets.mls.restore_pc import RestorePCForMLS
from sdp.processors.datasets.mtedx.create_initial_manifest import (
    CreateInitialManifestMTEDX,
)
from sdp.processors.datasets.slr83.create_initial_manifest import (
    CreateInitialManifestSLR83,
    CustomDataSplitSLR83,
)
from sdp.processors.datasets.slr102.create_initial_manifest import (
    CreateInitialManifestSLR102,
)
from sdp.processors.datasets.slr140.create_initial_manifest import (
    CreateInitialManifestSLR140,
    CustomDataSplitSLR140,
)
from sdp.processors.datasets.voxpopuli.create_initial_manifest import (
    CreateInitialManifestVoxpopuli,
)
from sdp.processors.datasets.voxpopuli.normalize_from_non_pc_text import (
    NormalizeFromNonPCTextVoxpopuli,
)
<<<<<<< HEAD
from sdp.processors.huggingface.speech_recognition import ASRTransformers, ASRWhisper, LangIdWhisper
=======
from sdp.processors.huggingface.speech_recognition import ASRTransformers, ASRWhisper
>>>>>>> 05602d88
from sdp.processors.modify_manifest.common import (
    AddConstantFields,
    ChangeToRelativePath,
    CombineSources,
    DuplicateFields,
    KeepOnlySpecifiedFields,
    RenameFields,
    SortManifest,
    SplitOnFixedDuration,
)
from sdp.processors.modify_manifest.create_manifest import CreateInitialManifestByExt
from sdp.processors.modify_manifest.data_to_data import (
    CountNumWords,
    FfmpegConvert,
    GetAudioDuration,
    InsIfASRInsertion,
    ReadTxtLines,
<<<<<<< HEAD
=======
    SoxConvert,
>>>>>>> 05602d88
    SplitLineBySentence,
    SubIfASRSubstitution,
    SubMakeLowercase,
    SubRegex,
    GetWER,
    GetCER,
    GetEdgeCER,
    GetLenDiffRatio,
)
from sdp.processors.modify_manifest.data_to_dropbool import (
    DropASRError,
    DropASRErrorBeginningEnd,
    DropHighCER,
    DropHighLowCharrate,
    DropHighLowDuration,
    DropHighLowWordrate,
    DropHighWER,
    DropIfNoneOfRegexMatch,
    DropIfRegexMatch,
    DropIfSubstringInInsertion,
    DropLowWordMatchRate,
    DropNonAlphabet,
    DropOnAttribute,
    PreserveByValue,
)
from sdp.processors.modify_manifest.make_letters_uppercase_after_period import (
    MakeLettersUppercaseAfterPeriod,
)
from sdp.processors.nemo.asr_inference import ASRInference, ASRInferenceParallel
from sdp.processors.nemo.pc_inference import PCInference<|MERGE_RESOLUTION|>--- conflicted
+++ resolved
@@ -21,9 +21,6 @@
     CreateInitialManifestCORAAL,
     TrainDevTestSplitCORAAL,
 )
-<<<<<<< HEAD
-from sdp.processors.datasets.lhotse import LhotseImport
-=======
 from sdp.processors.datasets.fleurs.create_initial_manifest import (
     CreateInitialManifestFleurs,
 )
@@ -34,7 +31,6 @@
 from sdp.processors.datasets.librispeech.create_initial_manifest import (
     CreateInitialManifestLibrispeech,
 )
->>>>>>> 05602d88
 from sdp.processors.datasets.mcv.create_initial_manifest import CreateInitialManifestMCV
 from sdp.processors.datasets.mls.create_initial_manifest import CreateInitialManifestMLS
 from sdp.processors.datasets.mls.restore_pc import RestorePCForMLS
@@ -58,11 +54,7 @@
 from sdp.processors.datasets.voxpopuli.normalize_from_non_pc_text import (
     NormalizeFromNonPCTextVoxpopuli,
 )
-<<<<<<< HEAD
 from sdp.processors.huggingface.speech_recognition import ASRTransformers, ASRWhisper, LangIdWhisper
-=======
-from sdp.processors.huggingface.speech_recognition import ASRTransformers, ASRWhisper
->>>>>>> 05602d88
 from sdp.processors.modify_manifest.common import (
     AddConstantFields,
     ChangeToRelativePath,
@@ -80,10 +72,7 @@
     GetAudioDuration,
     InsIfASRInsertion,
     ReadTxtLines,
-<<<<<<< HEAD
-=======
     SoxConvert,
->>>>>>> 05602d88
     SplitLineBySentence,
     SubIfASRSubstitution,
     SubMakeLowercase,
