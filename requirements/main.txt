--- conflicted
+++ resolved
@@ -10,6 +10,7 @@
 pandas
 python-docx
 rarfile
+rarfile
 regex
 sentencepiece
 sox
@@ -17,13 +18,6 @@
 tqdm
 transformers
 wget
-<<<<<<< HEAD
 wikiextractor
-# for some processers, additionally https://github.com/NVIDIA/NeMo is required
-=======
 xlsxwriter
-# for some processers, additionally https://github.com/NVIDIA/NeMo is required
-# for seamless: pip install git+https://github.com/huggingface/transformers.git sentencepiece
-# for mcv: apt-get update \ apt-get upgrade \ apt-get install sox libsox-fmt-all
-# apt-get update && apt-get upgrade -y && apt-get install -y sox libsox-fmt-all
->>>>>>> 46f72de5
+# for some processers, additionally https://github.com/NVIDIA/NeMo is required