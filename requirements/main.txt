diff_match_patch
editdistance
ffmpeg
hydra-core
joblib
librosa>=0.10.0 # specify >=0.10.0 so that librosa.get_duration(path=...) will work
numpy
omegaconf
pandas
rarfile
regex
sox
tqdm
webvtt-py
wget

# for some processers, additionally https://github.com/NVIDIA/NeMo is required
# for some processers, additionally nemo_text_processing is required
<<<<<<< HEAD
pytorch_lightning
pydub
=======
# for mcv: apt-get update && apt-get upgrade -y && apt-get install -y sox libsox-fmt-all
>>>>>>> aec62fa7
<|MERGE_RESOLUTION|>--- conflicted
+++ resolved
@@ -16,9 +16,4 @@
 
 # for some processers, additionally https://github.com/NVIDIA/NeMo is required
 # for some processers, additionally nemo_text_processing is required
-<<<<<<< HEAD
-pytorch_lightning
-pydub
-=======
-# for mcv: apt-get update && apt-get upgrade -y && apt-get install -y sox libsox-fmt-all
->>>>>>> aec62fa7
+# for mcv: apt-get update && apt-get upgrade -y && apt-get install -y sox libsox-fmt-all