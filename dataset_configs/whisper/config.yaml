--- conflicted
+++ resolved
@@ -1,6 +1,7 @@
 processors_to_run: all
 output_manifest_file: ???
 input_manifest_file: ???
+out_dir: ???
 
 processors:
   - _target_: sdp.processors.ChangeToAbsolutePath
@@ -9,13 +10,10 @@
   - _target_: sdp.processors.ASRTransformers # pip install accelerate transformers
     output_manifest_file: ${output_manifest_file}
     pretrained_model: "openai/whisper-large-v3"
-<<<<<<< HEAD
     generate_language: slovak
-=======
-    generate_language: kk
->>>>>>> 338e7672
     generate_task: transcribe
     batch_size: 16
-    beam_size: 5
+    beam_size: 1
     output_text_key: text
-    torch_dtype: bfloat16+    torch_dtype: bfloat16
+    out_dir: ${out_dir}