--- conflicted
+++ resolved
@@ -18,11 +18,7 @@
   This config performs the following data processing.
 
   1. Downloads CORAAL data based on the
-<<<<<<< HEAD
-     `official file list <https://lingtools.uoregon.edu/coraal/coraal_download_list.txt>`_.
-=======
      `official file list <https://lingtools.uoregon.edu/coraal/coraal_download_list.txt>`_. #Official mirror link
->>>>>>> 48766459
      There are a couple of errors in the links there, which are fixed in our code.
   2. Drops all utterances which contain only pauses. Set ``drop_pauses=False`` to undo.
   3. Groups all consecutive segments from the same speaker until 20 seconds duration
