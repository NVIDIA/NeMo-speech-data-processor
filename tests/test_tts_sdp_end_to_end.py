--- conflicted
+++ resolved
@@ -1,8 +1,3 @@
-<<<<<<< HEAD
-=======
-import pytest
-import boto3
->>>>>>> c53be5ee
 import json
 import os
 import tarfile
@@ -75,29 +70,15 @@
 
     assert os.path.exists(cfg.final_manifest)
     output_file_data = {}
-<<<<<<< HEAD
-    with open(cfg.final_manifest, "r") as f:
-        output_data = ndjson.load(f)
-        for item in output_data:
-            output_file_data[item["audio_item_id"]] = item
-
-    reference_file_data = {}
-    with open(reference_manifest_file, "r") as f:
-        reference_data = ndjson.load(f)
-        for item in reference_data:
-            reference_file_data[item["audio_item_id"]] = item
-
-=======
     output_data = load_manifest(cfg.final_manifest, encoding="utf8")
     for item in output_data:
         output_file_data[item["audio_item_id"]] = item
-    
+
     reference_file_data = {}
     reference_data = load_manifest(reference_manifest_file, encoding="utf8")
     for item in reference_data:
         reference_file_data[item["audio_item_id"]] = item
-    
->>>>>>> c53be5ee
+
     assert len(output_file_data) == len(reference_file_data)
     assert len(output_file_data) == 2
     for audio_item_id in output_file_data:
