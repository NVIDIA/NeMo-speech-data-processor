# Copyright (c) 2024, NVIDIA CORPORATION.  All rights reserved.
#
# Licensed under the Apache License, Version 2.0 (the "License");
# you may not use this file except in compliance with the License.
# You may obtain a copy of the License at
#
#     http://www.apache.org/licenses/LICENSE-2.0
#
# Unless required by applicable law or agreed to in writing, software
# distributed under the License is distributed on an "AS IS" BASIS,
# WITHOUT WARRANTIES OR CONDITIONS OF ANY KIND, either express or implied.
# See the License for the specific language governing permissions and
# limitations under the License.

import json
import os
import shutil
import tarfile
from functools import partial
from pathlib import Path
from typing import Callable
from unittest import mock

import pytest
from omegaconf import OmegaConf

import sdp.processors.datasets.coraal.create_initial_manifest as coraal_processor
from sdp.run_processors import run_processors

DATASET_CONFIGS_ROOT = Path(__file__).parents[1] / "dataset_configs"


def data_check_fn_mls(raw_data_dir: str, language: str) -> None:
    """Raises error if do not find expected data"""
    expected_file = Path(raw_data_dir) / f"mls_{language}.tar.gz"
    if not expected_file.exists():
        raise ValueError(f"No such file {str(expected_file)}")


def data_check_fn_mcv(raw_data_dir: str, archive_file_stem: str) -> None:
    """Raises error if do not find expected data"""
    expected_file = Path(raw_data_dir) / f"{archive_file_stem}.tar.gz"
    if not expected_file.exists():
        raise ValueError(f"No such file {str(expected_file)}")


def data_check_fn_voxpopuli(raw_data_dir: str) -> None:
    """Raises error if do not find expected data.

    Will also extract the archive as initial processor expects extracted data.
    """
    if (Path(raw_data_dir) / "transcribed_data").exists():
        return

    expected_file = Path(raw_data_dir) / "transcribed_data.tar.gz"
    if not expected_file.exists():
        raise ValueError(f"No such file {str(expected_file)}")

    with tarfile.open(Path(raw_data_dir) / "transcribed_data.tar.gz", 'r:gz') as tar:
        tar.extractall(path=raw_data_dir)


<<<<<<< HEAD
def data_check_fn_librispeech(raw_data_dir: str) -> None:
    expected_file = Path(raw_data_dir) / "dev-clean.tar.gz"
    if expected_file.exists():
        return
    else:
        raise ValueError(f"No such file {str(expected_file)} at {str(raw_data_dir)}")


=======
# using Mock so coraal_processor will only try to use the files listed.
# To reduce the amount of storage required by the test data, the S3 bucket contains
# modified versions of LES_audio_part01_2021.07.tar.gz and
# LES_textfiles_2021.07.tar.gz which only contain data from 2 recordings
>>>>>>> 7477b80c
coraal_processor.get_coraal_url_list = mock.Mock(
    return_value=[
        'http://lingtools.uoregon.edu/coraal/les/2021.07/LES_metadata_2021.07.txt',
        'http://lingtools.uoregon.edu/coraal/les/2021.07/LES_audio_part01_2021.07.tar.gz',
        'http://lingtools.uoregon.edu/coraal/les/2021.07/LES_textfiles_2021.07.tar.gz',
    ]
)


def get_test_cases():
    """Returns paths, and data check fn for all configs that we want to test."""

    return [
        (f"{DATASET_CONFIGS_ROOT}/spanish/mls/config.yaml", partial(data_check_fn_mls, language="spanish")),
        # above one is without p&c, but it's also important to check p&c version as it's substantially different
        (f"{DATASET_CONFIGS_ROOT}/italian/mls/config.yaml", partial(data_check_fn_mls, language="italian")),
        (
            f"{DATASET_CONFIGS_ROOT}/spanish_pc/mcv12/config.yaml",
            partial(data_check_fn_mcv, archive_file_stem="cv-corpus-12.0-2022-12-07-es"),
        ),
        (f"{DATASET_CONFIGS_ROOT}/italian/voxpopuli/config.yaml", data_check_fn_voxpopuli),
        # audio will be downloaded on the fly, so nothing to check here
        (f"{DATASET_CONFIGS_ROOT}/english/slr83/config.yaml", lambda raw_data_dir: True),
        # audio will be downloaded on the fly from a subset of files.
        # No checks, but need to mock the url list function (done above)
        (f"{DATASET_CONFIGS_ROOT}/english/coraal/config.yaml", lambda raw_data_dir: True),
        (f"{DATASET_CONFIGS_ROOT}/english/librispeech/config.yaml", data_check_fn_librispeech),
    ]


def check_e2e_test_data() -> bool:
    """Checks if required environment variables are defined for e2e data.

    Either TEST_DATA_ROOT needs to be defined or both AWS_SECRET_KEY
    and AWS_ACCESS_KEY.
    """
    if os.getenv("TEST_DATA_ROOT"):
        return True
    if os.getenv("AWS_SECRET_KEY") and os.getenv("AWS_ACCESS_KEY"):
        return True
    return False


def get_e2e_test_data_path() -> str:
    """Returns path to e2e test data (downloading from AWS if necessary).

    In case of downloading from AWS, will create "test_data" folder in the
    current folder and set TEST_DATA_ROOT automatically (used by the sdp code
    to locate test data).
    """
    test_data_root = os.getenv("TEST_DATA_ROOT")
    if test_data_root:  # assume it's present locally
        return test_data_root

    import boto3

    s3_resource = boto3.resource(
        "s3",
        aws_access_key_id=os.getenv("AWS_ACCESS_KEY"),
        aws_secret_access_key=os.getenv("AWS_SECRET_KEY"),
    )
    bucket = s3_resource.Bucket("sdp-test-data")
    print("Downloading test data from s3")
    for obj in bucket.objects.all():
        if obj.key.endswith("/"):  # do not try to "download_file" on objects which are actually directories
            continue
        if not os.path.exists(os.path.dirname(obj.key)):
            os.makedirs(os.path.dirname(obj.key))
        bucket.download_file(obj.key, obj.key)
    print("Test data downloaded to 'test_data' folder.")
    os.environ["TEST_DATA_ROOT"] = os.path.abspath("test_data")

    return os.environ["TEST_DATA_ROOT"]


@pytest.mark.skipif(
    not check_e2e_test_data(),
    reason="Either TEST_DATA_ROOT needs to be defined or both AWS_SECRET_KEY "
    "and AWS_ACCESS_KEY to run e2e config tests",
)
@pytest.mark.parametrize("config_path,data_check_fn", get_test_cases())
def test_configs(config_path: str, data_check_fn: Callable, tmp_path: str):
    test_data_root = get_e2e_test_data_path()
    # we expect DATASET_CONFIGS_ROOT and TEST_DATA_ROOT
    # to have the same structure (e.g. <lang>/<dataset>)
    rel_path_from_root = os.path.relpath(Path(config_path).parent, DATASET_CONFIGS_ROOT)

    # run data_check_fn - it will raise error if the expected test data is not found
    data_check_fn(raw_data_dir=str(Path(test_data_root) / rel_path_from_root))

    reference_manifest = str(Path(test_data_root) / rel_path_from_root / "test_data_reference.json")
    if not os.path.exists(reference_manifest):
        raise ValueError(f"Did not find reference manifest {reference_manifest}")

    cfg = OmegaConf.load(config_path)
    assert "processors" in cfg
    cfg["processors_to_run"] = "all"
    cfg["workspace_dir"] = str(tmp_path)
    cfg["final_manifest"] = str(tmp_path / "final_manifest.json")
    if "data_split" not in cfg:
        cfg["data_split"] = "train"
    cfg["processors"][0]["raw_data_dir"] = str(Path(test_data_root) / rel_path_from_root)

    run_processors(cfg)
    # additionally, let's test that final generated manifest matches the
    # reference file (ignoring the file paths)
    with open(reference_manifest, "rt", encoding="utf8") as reference_fin, open(
        cfg["final_manifest"], "rt", encoding="utf8"
    ) as generated_fin:
        # sorting to avoid mismatches because of randomness in utterances order
        reference_lines = sorted(reference_fin.readlines())
        generated_lines = sorted(generated_fin.readlines())
        assert len(reference_lines) == len(generated_lines)

        for reference_line, generated_line in zip(reference_lines, generated_lines):
            reference_data = json.loads(reference_line)
            generated_data = json.loads(generated_line)
            reference_data.pop("audio_filepath")
            generated_data.pop("audio_filepath")
            assert reference_data == generated_data

    # if CLEAN_UP_TMP_PATH is set to non-0 value, we will delete tmp_path
    if os.getenv("CLEAN_UP_TMP_PATH", "0") != "0":
        shutil.rmtree(tmp_path)<|MERGE_RESOLUTION|>--- conflicted
+++ resolved
@@ -60,7 +60,6 @@
         tar.extractall(path=raw_data_dir)
 
 
-<<<<<<< HEAD
 def data_check_fn_librispeech(raw_data_dir: str) -> None:
     expected_file = Path(raw_data_dir) / "dev-clean.tar.gz"
     if expected_file.exists():
@@ -69,12 +68,10 @@
         raise ValueError(f"No such file {str(expected_file)} at {str(raw_data_dir)}")
 
 
-=======
 # using Mock so coraal_processor will only try to use the files listed.
 # To reduce the amount of storage required by the test data, the S3 bucket contains
 # modified versions of LES_audio_part01_2021.07.tar.gz and
 # LES_textfiles_2021.07.tar.gz which only contain data from 2 recordings
->>>>>>> 7477b80c
 coraal_processor.get_coraal_url_list = mock.Mock(
     return_value=[
         'http://lingtools.uoregon.edu/coraal/les/2021.07/LES_metadata_2021.07.txt',
