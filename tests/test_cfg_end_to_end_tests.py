--- conflicted
+++ resolved
@@ -135,18 +135,11 @@
     bucket = s3_resource.Bucket("sdp-test-data")
     print("Downloading test data from s3")
     for obj in bucket.objects.all():
-<<<<<<< HEAD
-        if not obj.key.endswith("/"):  # do not try to "download_file" on objects which are actually directories
-            if not os.path.exists(os.path.dirname(obj.key)):
-                os.makedirs(os.path.dirname(obj.key))
-            bucket.download_file(obj.key, obj.key)
-=======
         if obj.key.endswith("/"):  # do not try to "download_file" on objects which are actually directories
             continue
         if not os.path.exists(os.path.dirname(obj.key)):
             os.makedirs(os.path.dirname(obj.key))
         bucket.download_file(obj.key, obj.key)
->>>>>>> 7477b80c
     print("Test data downloaded to 'test_data' folder.")
     os.environ["TEST_DATA_ROOT"] = os.path.abspath("test_data")
 
