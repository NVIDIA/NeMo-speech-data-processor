# Copyright (c) 2024, NVIDIA CORPORATION.  All rights reserved.
#
# Licensed under the Apache License, Version 2.0 (the "License");
# you may not use this file except in compliance with the License.
# You may obtain a copy of the License at
#
#     http://www.apache.org/licenses/LICENSE-2.0
#
# Unless required by applicable law or agreed to in writing, software
# distributed under the License is distributed on an "AS IS" BASIS,
# WITHOUT WARRANTIES OR CONDITIONS OF ANY KIND, either express or implied.
# See the License for the specific language governing permissions and
# limitations under the License.
import json
import os
import shutil
import tarfile
import logging
from functools import partial
from pathlib import Path
from typing import Callable, List, Tuple
from unittest import mock
from dataclasses import dataclass, field

import pytest
from omegaconf import OmegaConf

import sdp.processors.datasets.coraal.create_initial_manifest as coraal_processor
from sdp.run_processors import run_processors
from sdp.utils.common import extract_tar_with_strip_components

DATASET_CONFIGS_ROOT = Path(__file__).parents[1] / "dataset_configs"

@dataclass
class TestCase:
    """Class for keeping track of test cases."""
    config_path: str
    data_check_fn: Callable
    reference_manifest_filename: str = "test_data_reference.json"
    # Fields in the manifest to ignore (can be set when non-deterministic processor was used)
    fields_to_ignore: List[str] = field(default_factory=list)
    processors_to_run: str = ""

def data_check_fn_generic(raw_data_dir: str, file_name: str, **kwargs) -> None:
    if callable(file_name):
        file_name = file_name(**kwargs)
    expected_file = Path(raw_data_dir) / file_name
    if not expected_file.exists():
        raise ValueError(f"No such file {str(expected_file)}")

data_check_fn_mls = partial(data_check_fn_generic, file_name=lambda language, **kwargs: f"mls_{language}.tar.gz")
data_check_fn_mcv = partial(data_check_fn_generic, file_name=lambda archive_file_stem, **kwargs: f"{archive_file_stem}.tar.gz")
data_check_fn_mtedx = partial(data_check_fn_generic, file_name=lambda language_id, **kwargs: f"mtedx_{language_id}.tgz")
data_check_fn_coraa = partial(data_check_fn_generic, file_name="train_dividido/train.part1.rar")
data_check_fn_librispeech = partial(data_check_fn_generic, file_name="dev-clean.tar.gz")
data_check_fn_fleurs = partial(data_check_fn_generic, file_name="dev.tar.gz")

def data_check_fn_voxpopuli(raw_data_dir: str) -> None:
    """Raises error if do not find expected data.

    Will also extract the archive as initial processor expects extracted data.
    """
    if (Path(raw_data_dir) / "transcribed_data").exists():
        return
    expected_file = Path(raw_data_dir) / "transcribed_data.tar.gz"
    if not expected_file.exists():
        raise ValueError(f"No such file {str(expected_file)}")
    with tarfile.open(expected_file, 'r:gz') as tar:
        tar.extractall(path=raw_data_dir)
        
def data_check_fn_slr140(raw_data_dir: str) -> None:
    """Raises error if do not find expected data.
    Will also extract the archive as initial processor expects extracted data.
    """
    tgt_dir = Path(raw_data_dir)

    expected_file = Path(raw_data_dir) / f"slr140_kk.tar.gz"
    if not expected_file.exists():
        raise ValueError(f"No such file {str(expected_file)}")

    extract_tar_with_strip_components(expected_file, tgt_dir, strip_components=1)  

def data_check_fn_uzbekvoice(raw_data_dir: str) -> None:
    expected_files = [Path(raw_data_dir) / "clips.zip", Path(raw_data_dir) / "uzbekvoice-dataset.zip"]
    for expected_file in expected_files:
        if expected_file.exists():
            return
        else:
            raise ValueError(f"No such file {str(expected_file)} at {str(raw_data_dir)}")

def data_check_fn_unlabeled(raw_data_dir: str) -> None:
    """Checks for  data and sets it up for unlabeled processing.
    
    Args:
        raw_data_dir: Directory where data should be
        language: Language code (e.g. 'portuguese')
    """
    # Get the MLS directory path (one level up from unlabeled)
    if (Path(raw_data_dir) / "unlabeled").exists():
        return
    expected_file = Path(raw_data_dir) / "unlabeled.tar.gz"
    if not expected_file.exists():
        raise ValueError(f"No such file {str(expected_file)}")

        

def data_check_fn_armenian_toloka_pipeline_start(raw_data_dir: str) -> None:
    """Checks for the Armenian Toloka test data.
    
    For testing Toloka pipelines, we need a sample docx file to process.
    """
    expected_dir = Path(raw_data_dir) / "pipeline_start" / "arm_docs"
    if not expected_dir.exists() or not any(expected_dir.glob("*.docx")):
        raise ValueError(f"No docx files found in {str(expected_dir)}")

def data_check_fn_armenian_toloka_pipeline_get_final_res(raw_data_dir: str) -> None:
    """Checks for the Armenian Toloka test data.
    
    For testing Toloka pipelines, we need a sample docx file to process.
    """
    expected_dir = Path(raw_data_dir) / "pipeline_get_final_res"
    if not expected_dir.exists():
        raise ValueError(f"Directory not found: {str(expected_dir)}")

# using Mock so coraal_processor will only try to use the files listed.
# To reduce the amount of storage required by the test data, the S3 bucket contains
# modified versions of LES_audio_part01_2021.07.tar.gz and
# LES_textfiles_2021.07.tar.gz which only contain data from 2 recordings

coraal_processor.get_coraal_url_list = mock.Mock(
    return_value=[
        'http://lingtools.uoregon.edu/coraal/les/2021.07/LES_metadata_2021.07.txt',
        'http://lingtools.uoregon.edu/coraal/les/2021.07/LES_audio_part01_2021.07.tar.gz',
        'http://lingtools.uoregon.edu/coraal/les/2021.07/LES_textfiles_2021.07.tar.gz',
    ]
)

def get_test_cases() -> List[Tuple[str, Callable]]:
    return [
        TestCase(
            config_path=f"{DATASET_CONFIGS_ROOT}/spanish/mls/config.yaml", 
            data_check_fn=partial(data_check_fn_mls, language="spanish"),
            ),
        TestCase(
            config_path=f"{DATASET_CONFIGS_ROOT}/spanish_pc/mcv12/config.yaml", 
            data_check_fn=partial(data_check_fn_mcv, archive_file_stem="cv-corpus-12.0-2022-12-07-es")
            ),
        TestCase(
            config_path=f"{DATASET_CONFIGS_ROOT}/italian/voxpopuli/config.yaml", 
            data_check_fn=data_check_fn_voxpopuli
            ),
        TestCase(
            config_path=f"{DATASET_CONFIGS_ROOT}/italian/mls/config.yaml", 
            data_check_fn=partial(data_check_fn_mls, language="italian")
            ),
        TestCase(
            config_path=f"{DATASET_CONFIGS_ROOT}/portuguese/mls/config.yaml", 
            data_check_fn=partial(data_check_fn_mls, language="portuguese")
            ),
        TestCase(
            config_path=f"{DATASET_CONFIGS_ROOT}/portuguese/mcv/config.yaml", 
            data_check_fn=partial(data_check_fn_mcv, archive_file_stem="cv-corpus-15.0-2023-09-08-pt")
            ),
        TestCase(
            config_path=f"{DATASET_CONFIGS_ROOT}/portuguese/mtedx/config.yaml", 
            data_check_fn=partial(data_check_fn_mtedx, language_id="pt")
            ),
        TestCase(
            config_path=f"{DATASET_CONFIGS_ROOT}/portuguese/coraa/config.yaml", 
            data_check_fn=data_check_fn_coraa
            ),
        TestCase(
            config_path=f"{DATASET_CONFIGS_ROOT}/english/slr83/config.yaml", 
            data_check_fn=lambda raw_data_dir: True
            ),
        TestCase(
            config_path=f"{DATASET_CONFIGS_ROOT}/english/coraal/config.yaml", 
            data_check_fn=lambda raw_data_dir: True
            ),
        TestCase(
            config_path=f"{DATASET_CONFIGS_ROOT}/english/librispeech/config.yaml", 
            data_check_fn=data_check_fn_librispeech
            ),
        TestCase(
            config_path=f"{DATASET_CONFIGS_ROOT}/armenian/fleurs/config.yaml", 
            data_check_fn=data_check_fn_fleurs
            ),
        TestCase(
            config_path=f"{DATASET_CONFIGS_ROOT}/armenian/text_mcv/config.yaml", 
            data_check_fn=lambda raw_data_dir: True
            ),
        TestCase(
            config_path=f"{DATASET_CONFIGS_ROOT}/armenian/audio_books/config.yaml", 
            data_check_fn=lambda raw_data_dir: True,
            fields_to_ignore=['text'],
            ),
        TestCase(
            f"{DATASET_CONFIGS_ROOT}/kazakh/mcv/config.yaml", 
            partial(data_check_fn_mcv, archive_file_stem="mcv_kk")
            ),
        TestCase(
            config_path=f"{DATASET_CONFIGS_ROOT}/kazakh/slr140/config.yaml", 
            data_check_fn=data_check_fn_slr140
            ),
        TestCase(
            config_path=f"{DATASET_CONFIGS_ROOT}/kazakh/slr102/config.yaml", 
            data_check_fn=partial(data_check_fn_generic, file_name="slr102_kk.tar.gz")
            ),
        TestCase(
            config_path=f"{DATASET_CONFIGS_ROOT}/kazakh/ksc2/config.yaml", 
            data_check_fn=partial(data_check_fn_generic, file_name="ksc2_kk.tar.gz")
            ),
        TestCase(
            config_path=f"{DATASET_CONFIGS_ROOT}/uzbek/mcv/config.yaml", 
            data_check_fn=partial(data_check_fn_mcv, archive_file_stem="mcv_uz")
            ),
        TestCase(
            config_path=f"{DATASET_CONFIGS_ROOT}/uzbek/uzbekvoice/config.yaml", 
            data_check_fn=data_check_fn_uzbekvoice
            ),
        TestCase(
            config_path=f"{DATASET_CONFIGS_ROOT}/uzbek/fleurs/config.yaml", 
            data_check_fn=data_check_fn_fleurs
            ),        
        TestCase(
            config_path=f"{DATASET_CONFIGS_ROOT}/arabic/masc/config.yaml", 
            data_check_fn=partial(data_check_fn_generic, file_name="masc.tar.gz")
            ),
        TestCase( 
            config_path=f"{DATASET_CONFIGS_ROOT}/arabic/masc/config_filter_noisy_train.yaml", 
            data_check_fn=partial(data_check_fn_generic, file_name="masc.tar.gz"),
            reference_manifest_filename="test_data_reference_filter.json"
            ),
        TestCase(
            config_path=f"{DATASET_CONFIGS_ROOT}/arabic/mcv/config.yaml", 
            data_check_fn=partial(data_check_fn_mcv, archive_file_stem="mcv.ar")
            ),
        TestCase(
            config_path=f"{DATASET_CONFIGS_ROOT}/arabic/fleurs/config.yaml", 
            data_check_fn=data_check_fn_fleurs
            ),
        TestCase(
            config_path=f"{DATASET_CONFIGS_ROOT}/arabic/mediaspeech/config.yaml", 
            data_check_fn=partial(data_check_fn_generic, file_name="AR.tar.gz")
            ),
        TestCase(
            config_path=f"{DATASET_CONFIGS_ROOT}/arabic/everyayah/config.yaml", 
            data_check_fn=partial(data_check_fn_generic, file_name="everyayah.hf")
        ),
        TestCase(
            config_path=f"{DATASET_CONFIGS_ROOT}/armenian/toloka/pipeline_start.yaml",
            data_check_fn=data_check_fn_armenian_toloka_pipeline_start,
            fields_to_ignore=['source_filepath'],
            processors_to_run="2:14",
            reference_manifest_filename="pipeline_start/test_data_reference.json"
        ),
        TestCase(
            config_path=f"{DATASET_CONFIGS_ROOT}/armenian/toloka/pipeline_get_final_res.yaml",
            data_check_fn=data_check_fn_armenian_toloka_pipeline_get_final_res,
            reference_manifest_filename="pipeline_get_final_res/test_data_reference.json",
            fields_to_ignore=['audio_filepath', 'duration'],
            processors_to_run="1:6"
        ),
<<<<<<< HEAD

        TestCase(
            config_path=f"{DATASET_CONFIGS_ROOT}/portuguese/unlabeled/config.yaml", 
            data_check_fn=partial(data_check_fn_unlabeled)
            ),
=======
        TestCase(
            config_path=f"{DATASET_CONFIGS_ROOT}/english/hifitts2/config_22khz.yaml",
            data_check_fn=partial(data_check_fn_generic, file_name="manifest_22khz.json"),
            processors_to_run="1:2"
        ),
        TestCase(
            config_path=f"{DATASET_CONFIGS_ROOT}/english/hifitts2/config_44khz.yaml",
            data_check_fn=partial(data_check_fn_generic, file_name="manifest_44khz.json"),
            processors_to_run="1:2"
        ),
        TestCase(
            config_path=f"{DATASET_CONFIGS_ROOT}/english/hifitts2/config_bandwidth.yaml",
            data_check_fn=partial(data_check_fn_generic, file_name="manifest_22khz.json"),
            reference_manifest_filename="test_data_reference_bandwidth.json",
        ),
>>>>>>> e0d31251
    ]

def get_test_names():
    config_names = [
        Path(t.config_path).parent.relative_to(DATASET_CONFIGS_ROOT).as_posix() for t in get_test_cases()
        ]

    return config_names


def check_e2e_test_data() -> bool:
    """
    Checks if required environment variables are defined for e2e data.
    Either TEST_DATA_ROOT needs to be defined or both AWS_SECRET_KEY
    and AWS_ACCESS_KEY.
    """
    return bool(os.getenv("TEST_DATA_ROOT") or (os.getenv("AWS_SECRET_KEY") and os.getenv("AWS_ACCESS_KEY")))

def get_e2e_test_data_path(rel_path_from_root: str) -> str:
    """Returns path to e2e test data (downloading from AWS if necessary).
    In case of downloading from AWS, will create "test_data" folder in the
    current folder and set TEST_DATA_ROOT automatically (used by the sdp code
    to locate test data).
    """
    test_data_root = os.getenv("TEST_DATA_ROOT") 
    if test_data_root: # assume it's present locally
        return test_data_root

    import boto3

    s3_resource = boto3.resource(
        "s3",
        aws_access_key_id=os.getenv("AWS_ACCESS_KEY"),
        aws_secret_access_key=os.getenv("AWS_SECRET_KEY"),
    )
    bucket = s3_resource.Bucket("sdp-test-data")
    
    logging.info(f"Downloading test data for {rel_path_from_root} from s3")
    for obj in bucket.objects.all():
        if obj.key.endswith("/"):  # do not try to "download_file" on objects which are actually directories
            continue
        if rel_path_from_root in obj.key: 
            if not os.path.exists(os.path.dirname(obj.key)):
                os.makedirs(os.path.dirname(obj.key))
            bucket.download_file(obj.key, obj.key)
    logging.info(f"Test data downloaded to 'test_data/{rel_path_from_root}' folder.")

    return os.path.abspath("test_data")

@pytest.fixture(scope="module", params=get_test_cases(), ids=get_test_names())
def setup_data(request):
    if not check_e2e_test_data():
        pytest.fail("Either TEST_DATA_ROOT needs to be defined or both AWS_SECRET_KEY "
    "and AWS_ACCESS_KEY to run e2e config tests")
        
    config_path, data_check_fn, reference_manifest_filename, fields_to_ignore, processors_to_run = (request.param.config_path,                             
                                                     request.param.data_check_fn, 
                                                     request.param.reference_manifest_filename,  
                                                     request.param.fields_to_ignore,
                                                     request.param.processors_to_run)

    rel_path_from_root = Path(config_path).parent.relative_to(DATASET_CONFIGS_ROOT)
    test_data_root = get_e2e_test_data_path(str(rel_path_from_root))
    data_dir = Path(test_data_root, rel_path_from_root)

    yield config_path, data_check_fn, reference_manifest_filename, data_dir, fields_to_ignore, processors_to_run
    if os.getenv("CLEAN_UP_DATA_DIR", "0") != "0":
        shutil.rmtree(data_dir)


def test_data_availability(setup_data):
    _, data_check_fn, reference_manifest_filename, data_dir, fields_to_ignore, _ = setup_data
    try:
        data_check_fn(raw_data_dir=data_dir)
    except ValueError as e:
        pytest.fail(f"Test data not available: {str(e)}")

    reference_manifest = Path(data_dir, reference_manifest_filename)

    if not reference_manifest.exists():
        pytest.fail(f"Reference manifest not found: {reference_manifest}")

@pytest.mark.dependency(depends=['test_data_availability'])
def test_configs(setup_data, tmp_path):
    # we expect DATASET_CONFIGS_ROOT and TEST_DATA_ROOT
    # to have the same structure (e.g. <lang>/<dataset>)

    config_path, _, reference_manifest_filename, data_dir, fields_to_ignore, processors_to_run = setup_data
    reference_manifest = data_dir / reference_manifest_filename

    cfg = OmegaConf.load(config_path)
    assert "processors" in cfg
    # Use custom processors_to_run if specified, otherwise use "all"
    cfg.processors_to_run = processors_to_run if processors_to_run else "all"
    cfg.workspace_dir = str(tmp_path)
    cfg.final_manifest = str(tmp_path / "final_manifest.json")
    cfg.data_split = cfg.get("data_split", "train")
    cfg.processors[0].raw_data_dir = data_dir.as_posix()
    

    if "already_downloaded" in cfg["processors"][0]:
        cfg["processors"][0]["already_downloaded"] = True

    if "armenian/toloka/pipeline_start" in config_path:
        cfg.processors[2].raw_data_dir = (data_dir / "pipeline_start" / "arm_docs").as_posix()

    if "armenian/toloka/pipeline_get_final_res" in config_path:
        cfg.processors[1].workspace_dir = (data_dir / "pipeline_get_final_res").as_posix()
        cfg.processors[2].workspace_dir = (data_dir / "pipeline_get_final_res").as_posix()
        # Set input_manifest_file for ASRFileCheck to use the existing manifest.json
        cfg.processors[1].input_manifest_file = (data_dir / "pipeline_get_final_res" / "manifest.json").as_posix()
<<<<<<< HEAD
=======

    if "english/hifitts2/config_22khz" in config_path:
        cfg.processors[1].input_manifest_file = (data_dir / "manifest_22khz.json").as_posix()
        cfg.processors[1].error_file = (data_dir / "errors_22khz.json").as_posix()

    if "english/hifitts2/config_44khz" in config_path:
        cfg.processors[1].input_manifest_file = (data_dir / "manifest_44khz.json").as_posix()
        cfg.processors[1].error_file = (data_dir / "errors_44khz.json").as_posix()

    if "english/hifitts2/config_bandwidth" in config_path:
        cfg.processors[0].audio_dir = (data_dir / "audio_22khz").as_posix()
        cfg.processors[0].input_manifest_file = (data_dir / "manifest_22khz.json").as_posix()

>>>>>>> e0d31251
    run_processors(cfg)
    # additionally, let's test that final generated manifest matches the
    # reference file (ignoring the file paths and additional fields explicitly specified to ignore)

    fields_to_ignore += ['audio_filepath']
    
    with open(reference_manifest, "rt", encoding="utf8") as reference_fin, \
         open(cfg.final_manifest, "rt", encoding="utf8") as generated_fin:
        reference_lines = sorted(reference_fin.readlines())
        generated_lines = sorted(generated_fin.readlines())
        assert len(reference_lines) == len(generated_lines)

        for reference_line, generated_line in zip(reference_lines, generated_lines):
            reference_data = json.loads(reference_line)
            generated_data = json.loads(generated_line)
            for field in fields_to_ignore:
                reference_data.pop(field, None)
                generated_data.pop(field, None)
            assert reference_data == generated_data

    if os.getenv("CLEAN_UP_TMP_PATH", "0") != "0":
        shutil.rmtree(tmp_path)

# Additional unit tests to increase coverage
def test_check_e2e_test_data():
    os.environ.clear()
    assert not check_e2e_test_data()
    os.environ["TEST_DATA_ROOT"] = "/path/to/test/data"
    assert check_e2e_test_data()
    os.environ.clear()
    os.environ["AWS_SECRET_KEY"] = "secret"
    os.environ["AWS_ACCESS_KEY"] = "access"
    assert check_e2e_test_data()

@pytest.mark.slow
def test_get_e2e_test_data_path(tmp_path):
    os.environ["TEST_DATA_ROOT"] = str(tmp_path)
    assert get_e2e_test_data_path("test/path") == str(tmp_path)

    os.environ.clear()
    os.environ["AWS_SECRET_KEY"] = "secret"
    os.environ["AWS_ACCESS_KEY"] = "access"
    with mock.patch("boto3.resource") as mock_resource:
        mock_bucket = mock.MagicMock()
        mock_resource.return_value.Bucket.return_value = mock_bucket
        mock_bucket.objects.all.return_value = [
            mock.MagicMock(key="test/path/file1.txt"),
            mock.MagicMock(key="test/path/file2.txt"),
        ]
        result = get_e2e_test_data_path("test/path")
        assert result == os.path.abspath("test_data")
        assert mock_bucket.download_file.call_count == 2

if __name__ == "__main__":
    pytest.main([__file__, "-v", "--durations=0"])<|MERGE_RESOLUTION|>--- conflicted
+++ resolved
@@ -261,13 +261,11 @@
             fields_to_ignore=['audio_filepath', 'duration'],
             processors_to_run="1:6"
         ),
-<<<<<<< HEAD
 
         TestCase(
             config_path=f"{DATASET_CONFIGS_ROOT}/portuguese/unlabeled/config.yaml", 
             data_check_fn=partial(data_check_fn_unlabeled)
             ),
-=======
         TestCase(
             config_path=f"{DATASET_CONFIGS_ROOT}/english/hifitts2/config_22khz.yaml",
             data_check_fn=partial(data_check_fn_generic, file_name="manifest_22khz.json"),
@@ -283,7 +281,6 @@
             data_check_fn=partial(data_check_fn_generic, file_name="manifest_22khz.json"),
             reference_manifest_filename="test_data_reference_bandwidth.json",
         ),
->>>>>>> e0d31251
     ]
 
 def get_test_names():
@@ -395,8 +392,6 @@
         cfg.processors[2].workspace_dir = (data_dir / "pipeline_get_final_res").as_posix()
         # Set input_manifest_file for ASRFileCheck to use the existing manifest.json
         cfg.processors[1].input_manifest_file = (data_dir / "pipeline_get_final_res" / "manifest.json").as_posix()
-<<<<<<< HEAD
-=======
 
     if "english/hifitts2/config_22khz" in config_path:
         cfg.processors[1].input_manifest_file = (data_dir / "manifest_22khz.json").as_posix()
@@ -410,7 +405,6 @@
         cfg.processors[0].audio_dir = (data_dir / "audio_22khz").as_posix()
         cfg.processors[0].input_manifest_file = (data_dir / "manifest_22khz.json").as_posix()
 
->>>>>>> e0d31251
     run_processors(cfg)
     # additionally, let's test that final generated manifest matches the
     # reference file (ignoring the file paths and additional fields explicitly specified to ignore)
