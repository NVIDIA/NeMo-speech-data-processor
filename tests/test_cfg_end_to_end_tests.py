--- conflicted
+++ resolved
@@ -18,7 +18,7 @@
 import logging
 from functools import partial
 from pathlib import Path
-from typing import Callable, List, Tuple, Optional, Union
+from typing import Callable, List, Tuple
 from unittest import mock
 from dataclasses import dataclass, field
 
@@ -102,114 +102,103 @@
 
 def get_test_cases() -> List[Tuple[str, Callable]]:
     return [
-<<<<<<< HEAD
-        (f"{DATASET_CONFIGS_ROOT}/spanish/mls/config.yaml", partial(data_check_fn_mls, language="spanish")),
-        (f"{DATASET_CONFIGS_ROOT}/spanish_pc/mcv12/config.yaml", partial(data_check_fn_mcv, archive_file_stem="cv-corpus-12.0-2022-12-07-es")),
-        (f"{DATASET_CONFIGS_ROOT}/italian/voxpopuli/config.yaml", data_check_fn_voxpopuli),
-        (f"{DATASET_CONFIGS_ROOT}/italian/mls/config.yaml", partial(data_check_fn_mls, language="italian")),
-        (f"{DATASET_CONFIGS_ROOT}/portuguese/mls/config.yaml", partial(data_check_fn_mls, language="portuguese")),
-        (f"{DATASET_CONFIGS_ROOT}/portuguese/mcv/config.yaml", partial(data_check_fn_mcv, archive_file_stem="cv-corpus-15.0-2023-09-08-pt")),
-        (f"{DATASET_CONFIGS_ROOT}/portuguese/mtedx/config.yaml", partial(data_check_fn_mtedx, language_id="pt")),
-        (f"{DATASET_CONFIGS_ROOT}/portuguese/coraa/config.yaml", data_check_fn_coraa),
-        (f"{DATASET_CONFIGS_ROOT}/english/slr83/config.yaml", lambda raw_data_dir: True),
-        (f"{DATASET_CONFIGS_ROOT}/english/coraal/config.yaml", lambda raw_data_dir: True),
-        (f"{DATASET_CONFIGS_ROOT}/english/librispeech/config.yaml", data_check_fn_librispeech),
-        (f"{DATASET_CONFIGS_ROOT}/armenian/fleurs/config.yaml", data_check_fn_fleurs),
-        (f"{DATASET_CONFIGS_ROOT}/armenian/text_mcv/config.yaml", lambda raw_data_dir: True),
-        (f"{DATASET_CONFIGS_ROOT}/armenian/audio_books/config.yaml", lambda raw_data_dir: True),
-        (f"{DATASET_CONFIGS_ROOT}/kazakh/mcv/config.yaml", partial(data_check_fn_mcv, archive_file_stem="mcv_kk")),
-        (f"{DATASET_CONFIGS_ROOT}/kazakh/slr140/config.yaml", data_check_fn_slr140),
-        (f"{DATASET_CONFIGS_ROOT}/kazakh/slr102/config.yaml", data_check_fn_slr102),
-        (f"{DATASET_CONFIGS_ROOT}/kazakh/ksc2/config.yaml", data_check_fn_ksc2),
-        (f"{DATASET_CONFIGS_ROOT}/arabic/masc/config.yaml", data_check_fn_masc),
-        (f"{DATASET_CONFIGS_ROOT}/arabic/mcv/config.yaml", partial(data_check_fn_mcv, archive_file_stem="mcv.ar")),
-=======
+        # TestCase(
+        #     config_path=f"{DATASET_CONFIGS_ROOT}/spanish/mls/config.yaml", 
+        #     data_check_fn=partial(data_check_fn_mls, language="spanish"),
+        #     ),
+        # TestCase(
+        #     config_path=f"{DATASET_CONFIGS_ROOT}/spanish_pc/mcv12/config.yaml", 
+        #     data_check_fn=partial(data_check_fn_mcv, archive_file_stem="cv-corpus-12.0-2022-12-07-es")
+        #     ),
+        # TestCase(
+        #     config_path=f"{DATASET_CONFIGS_ROOT}/italian/voxpopuli/config.yaml", 
+        #     data_check_fn=data_check_fn_voxpopuli
+        #     ),
+        # TestCase(
+        #     config_path=f"{DATASET_CONFIGS_ROOT}/italian/mls/config.yaml", 
+        #     data_check_fn=partial(data_check_fn_mls, language="italian")
+        #     ),
+        # TestCase(
+        #     config_path=f"{DATASET_CONFIGS_ROOT}/portuguese/mls/config.yaml", 
+        #     data_check_fn=partial(data_check_fn_mls, language="portuguese")
+        #     ),
+        # TestCase(
+        #     config_path=f"{DATASET_CONFIGS_ROOT}/portuguese/mcv/config.yaml", 
+        #     data_check_fn=partial(data_check_fn_mcv, archive_file_stem="cv-corpus-15.0-2023-09-08-pt")
+        #     ),
+        # TestCase(
+        #     config_path=f"{DATASET_CONFIGS_ROOT}/portuguese/mtedx/config.yaml", 
+        #     data_check_fn=partial(data_check_fn_mtedx, language_id="pt")
+        #     ),
+        # TestCase(
+        #     config_path=f"{DATASET_CONFIGS_ROOT}/portuguese/coraa/config.yaml", 
+        #     data_check_fn=data_check_fn_coraa
+        #     ),
+        # TestCase(
+        #     config_path=f"{DATASET_CONFIGS_ROOT}/english/slr83/config.yaml", 
+        #     data_check_fn=lambda raw_data_dir: True
+        #     ),
+        # TestCase(
+        #     config_path=f"{DATASET_CONFIGS_ROOT}/english/coraal/config.yaml", 
+        #     data_check_fn=lambda raw_data_dir: True
+        #     ),
+        # TestCase(
+        #     config_path=f"{DATASET_CONFIGS_ROOT}/english/librispeech/config.yaml", 
+        #     data_check_fn=data_check_fn_librispeech
+        #     ),
+        # TestCase(
+        #     config_path=f"{DATASET_CONFIGS_ROOT}/armenian/fleurs/config.yaml", 
+        #     data_check_fn=data_check_fn_fleurs
+        #     ),
+        # TestCase(
+        #     config_path=f"{DATASET_CONFIGS_ROOT}/armenian/text_mcv/config.yaml", 
+        #     data_check_fn=lambda raw_data_dir: True
+        #     ),
+        # TestCase(
+        #     config_path=f"{DATASET_CONFIGS_ROOT}/armenian/audio_books/config.yaml", 
+        #     data_check_fn=lambda raw_data_dir: True,
+        #     fields_to_ignore=['text'],
+        #     ),
+        # TestCase(
+        #     f"{DATASET_CONFIGS_ROOT}/kazakh/mcv/config.yaml", 
+        #     partial(data_check_fn_mcv, archive_file_stem="mcv_kk")
+        #     ),
+        # TestCase(
+        #     config_path=f"{DATASET_CONFIGS_ROOT}/kazakh/slr140/config.yaml", 
+        #     data_check_fn=data_check_fn_slr140
+        #     ),
+        # TestCase(
+        #     config_path=f"{DATASET_CONFIGS_ROOT}/kazakh/slr102/config.yaml", 
+        #     data_check_fn=partial(data_check_fn_generic, file_name="slr102_kk.tar.gz")
+        #     ),
+        # TestCase(
+        #     config_path=f"{DATASET_CONFIGS_ROOT}/kazakh/ksc2/config.yaml", 
+        #     data_check_fn=partial(data_check_fn_generic, file_name="ksc2_kk.tar.gz")
+        #     ),
+        # TestCase(
+        #     config_path=f"{DATASET_CONFIGS_ROOT}/uzbek/mcv/config.yaml", 
+        #     data_check_fn=partial(data_check_fn_mcv, archive_file_stem="mcv_uz")
+        #     ),
+        # TestCase(
+        #     config_path=f"{DATASET_CONFIGS_ROOT}/uzbek/uzbekvoice/config.yaml", 
+        #     data_check_fn=data_check_fn_uzbekvoice
+        #     ),
+        # TestCase(
+        #     config_path=f"{DATASET_CONFIGS_ROOT}/uzbek/fleurs/config.yaml", 
+        #     data_check_fn=data_check_fn_fleurs
+        #     ),        
+        # TestCase(
+        #     config_path=f"{DATASET_CONFIGS_ROOT}/arabic/masc/config.yaml", 
+        #     data_check_fn=data_check_fn_masc
+        #     ),
+        # TestCase(
+        #     config_path=f"{DATASET_CONFIGS_ROOT}/arabic/mcv/config.yaml", 
+        #     data_check_fn=partial(data_check_fn_mcv, archive_file_stem="mcv.ar")
+        #     ),
         TestCase(
-            config_path=f"{DATASET_CONFIGS_ROOT}/spanish/mls/config.yaml", 
-            data_check_fn=partial(data_check_fn_mls, language="spanish"),
-            ),
-        TestCase(
-            config_path=f"{DATASET_CONFIGS_ROOT}/spanish_pc/mcv12/config.yaml", 
-            data_check_fn=partial(data_check_fn_mcv, archive_file_stem="cv-corpus-12.0-2022-12-07-es")
-            ),
-        TestCase(
-            config_path=f"{DATASET_CONFIGS_ROOT}/italian/voxpopuli/config.yaml", 
-            data_check_fn=data_check_fn_voxpopuli
-            ),
-        TestCase(
-            config_path=f"{DATASET_CONFIGS_ROOT}/italian/mls/config.yaml", 
-            data_check_fn=partial(data_check_fn_mls, language="italian")
-            ),
-        TestCase(
-            config_path=f"{DATASET_CONFIGS_ROOT}/portuguese/mls/config.yaml", 
-            data_check_fn=partial(data_check_fn_mls, language="portuguese")
-            ),
-        TestCase(
-            config_path=f"{DATASET_CONFIGS_ROOT}/portuguese/mcv/config.yaml", 
-            data_check_fn=partial(data_check_fn_mcv, archive_file_stem="cv-corpus-15.0-2023-09-08-pt")
-            ),
-        TestCase(
-            config_path=f"{DATASET_CONFIGS_ROOT}/portuguese/mtedx/config.yaml", 
-            data_check_fn=partial(data_check_fn_mtedx, language_id="pt")
-            ),
-        TestCase(
-            config_path=f"{DATASET_CONFIGS_ROOT}/portuguese/coraa/config.yaml", 
-            data_check_fn=data_check_fn_coraa
-            ),
-        TestCase(
-            config_path=f"{DATASET_CONFIGS_ROOT}/english/slr83/config.yaml", 
-            data_check_fn=lambda raw_data_dir: True
-            ),
-        TestCase(
-            config_path=f"{DATASET_CONFIGS_ROOT}/english/coraal/config.yaml", 
-            data_check_fn=lambda raw_data_dir: True
-            ),
-        TestCase(
-            config_path=f"{DATASET_CONFIGS_ROOT}/english/librispeech/config.yaml", 
-            data_check_fn=data_check_fn_librispeech
-            ),
-        TestCase(
-            config_path=f"{DATASET_CONFIGS_ROOT}/armenian/fleurs/config.yaml", 
-            data_check_fn=data_check_fn_fleurs
-            ),
-        TestCase(
-            config_path=f"{DATASET_CONFIGS_ROOT}/armenian/text_mcv/config.yaml", 
-            data_check_fn=lambda raw_data_dir: True
-            ),
-        TestCase(
-            config_path=f"{DATASET_CONFIGS_ROOT}/armenian/audio_books/config.yaml", 
-            data_check_fn=lambda raw_data_dir: True,
-            fields_to_ignore=['text'],
-            ),
-        TestCase(
-            f"{DATASET_CONFIGS_ROOT}/kazakh/mcv/config.yaml", 
-            partial(data_check_fn_mcv, archive_file_stem="mcv_kk")
-            ),
-        TestCase(
-            config_path=f"{DATASET_CONFIGS_ROOT}/kazakh/slr140/config.yaml", 
-            data_check_fn=data_check_fn_slr140
-            ),
-        TestCase(
-            config_path=f"{DATASET_CONFIGS_ROOT}/kazakh/slr102/config.yaml", 
-            data_check_fn=partial(data_check_fn_generic, file_name="slr102_kk.tar.gz")
-            ),
-        TestCase(
-            config_path=f"{DATASET_CONFIGS_ROOT}/kazakh/ksc2/config.yaml", 
-            data_check_fn=partial(data_check_fn_generic, file_name="ksc2_kk.tar.gz")
-            ),
-        TestCase(
-            config_path=f"{DATASET_CONFIGS_ROOT}/uzbek/mcv/config.yaml", 
-            data_check_fn=partial(data_check_fn_mcv, archive_file_stem="mcv_uz")
-            ),
-        TestCase(
-            config_path=f"{DATASET_CONFIGS_ROOT}/uzbek/uzbekvoice/config.yaml", 
-            data_check_fn=data_check_fn_uzbekvoice
-            ),
-        TestCase(
-            config_path=f"{DATASET_CONFIGS_ROOT}/uzbek/fleurs/config.yaml", 
-            data_check_fn=data_check_fn_fleurs
+            config_path=f"{DATASET_CONFIGS_ROOT}/arabic/fleurs/config.yaml", 
+            data_check_fn=partial(data_check_fn_mcv, archive_file_stem="dev")
             )
->>>>>>> d6ba7fc9
     ]
 
 def get_test_names():
