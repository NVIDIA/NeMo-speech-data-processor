# Copyright (c) 2024, NVIDIA CORPORATION.  All rights reserved.
#
# Licensed under the Apache License, Version 2.0 (the "License");
# you may not use this file except in compliance with the License.
# You may obtain a copy of the License at
#
#     http://www.apache.org/licenses/LICENSE-2.0
#
# Unless required by applicable law or agreed to in writing, software
# distributed under the License is distributed on an "AS IS" BASIS,
# WITHOUT WARRANTIES OR CONDITIONS OF ANY KIND, either express or implied.
# See the License for the specific language governing permissions and
# limitations under the License.

import json
import os
import shutil
import tarfile
from functools import partial
from pathlib import Path
from typing import Callable
from unittest import mock

import pytest
from omegaconf import OmegaConf

import sdp.processors.datasets.coraal.create_initial_manifest as coraal_processor
from sdp.run_processors import run_processors

DATASET_CONFIGS_ROOT = Path(__file__).parents[1] / "dataset_configs"


def data_check_fn_mls(raw_data_dir: str, language: str) -> None:
    """Raises error if do not find expected data"""
    expected_file = Path(raw_data_dir) / f"mls_{language}.tar.gz"
    if not expected_file.exists():
        raise ValueError(f"No such file {str(expected_file)}")


def data_check_fn_mcv(raw_data_dir: str, archive_file_stem: str) -> None:
    """Raises error if do not find expected data"""
    expected_file = Path(raw_data_dir) / f"{archive_file_stem}.tar.gz"
    if not expected_file.exists():
        raise ValueError(f"No such file {str(expected_file)}")


def data_check_fn_voxpopuli(raw_data_dir: str) -> None:
    """Raises error if do not find expected data.

    Will also extract the archive as initial processor expects extracted data.
    """
    if (Path(raw_data_dir) / "transcribed_data").exists():
        return

    expected_file = Path(raw_data_dir) / "transcribed_data.tar.gz"
    if not expected_file.exists():
        raise ValueError(f"No such file {str(expected_file)}")

    with tarfile.open(Path(raw_data_dir) / "transcribed_data.tar.gz", 'r:gz') as tar:
        tar.extractall(path=raw_data_dir)


def data_check_fn_librispeech(raw_data_dir: str) -> None:
    expected_file = Path(raw_data_dir) / "dev-clean.tar.gz"
    if expected_file.exists():
        return
    else:
        raise ValueError(f"No such file {str(expected_file)} at {str(raw_data_dir)}")


# using Mock so coraal_processor will only try to use the files listed.
# To reduce the amount of storage required by the test data, the S3 bucket contains
# modified versions of LES_audio_part01_2021.07.tar.gz and
# LES_textfiles_2021.07.tar.gz which only contain data from 2 recordings
coraal_processor.get_coraal_url_list = mock.Mock(
    return_value=[
        'http://lingtools.uoregon.edu/coraal/les/2021.07/LES_metadata_2021.07.txt',
        'http://lingtools.uoregon.edu/coraal/les/2021.07/LES_audio_part01_2021.07.tar.gz',
        'http://lingtools.uoregon.edu/coraal/les/2021.07/LES_textfiles_2021.07.tar.gz',
    ]
)


def data_check_fn_fleurs(raw_data_dir: str) -> None:
    """Raises error if do not find expected data"""
    expected_file = Path(raw_data_dir) / f"dev.tar.gz"
    if not expected_file.exists():
        raise ValueError(f"No such file {str(expected_file)}")


def get_test_cases():
    """Returns paths, and data check fn for all configs that we want to test."""

    return [
        (f"{DATASET_CONFIGS_ROOT}/spanish/mls/config.yaml", partial(data_check_fn_mls, language="spanish")),
        # above one is without p&c, but it's also important to check p&c version as it's substantially different
        (f"{DATASET_CONFIGS_ROOT}/italian/mls/config.yaml", partial(data_check_fn_mls, language="italian")),
        (
            f"{DATASET_CONFIGS_ROOT}/spanish_pc/mcv12/config.yaml",
            partial(data_check_fn_mcv, archive_file_stem="cv-corpus-12.0-2022-12-07-es"),
        ),
        (f"{DATASET_CONFIGS_ROOT}/italian/voxpopuli/config.yaml", data_check_fn_voxpopuli),
        # audio will be downloaded on the fly, so nothing to check here
        (f"{DATASET_CONFIGS_ROOT}/english/slr83/config.yaml", lambda raw_data_dir: True),
        # audio will be downloaded on the fly from a subset of files.
        # No checks, but need to mock the url list function (done above)
        (f"{DATASET_CONFIGS_ROOT}/english/coraal/config.yaml", lambda raw_data_dir: True),
<<<<<<< HEAD
        (f"{DATASET_CONFIGS_ROOT}/armenian/fleurs/config.yaml", data_check_fn_fleurs),
=======
        (f"{DATASET_CONFIGS_ROOT}/english/librispeech/config.yaml", data_check_fn_librispeech),
>>>>>>> b3c33440
    ]


def check_e2e_test_data() -> bool:
    """Checks if required environment variables are defined for e2e data.

    Either TEST_DATA_ROOT needs to be defined or both AWS_SECRET_KEY
    and AWS_ACCESS_KEY.
    """
    if os.getenv("TEST_DATA_ROOT"):
        return True
    if os.getenv("AWS_SECRET_KEY") and os.getenv("AWS_ACCESS_KEY"):
        return True
    return False


def get_e2e_test_data_path() -> str:
    """Returns path to e2e test data (downloading from AWS if necessary).

    In case of downloading from AWS, will create "test_data" folder in the
    current folder and set TEST_DATA_ROOT automatically (used by the sdp code
    to locate test data).
    """
    test_data_root = os.getenv("TEST_DATA_ROOT")
    if test_data_root:  # assume it's present locally
        return test_data_root

    import boto3

    s3_resource = boto3.resource(
        "s3",
        aws_access_key_id=os.getenv("AWS_ACCESS_KEY"),
        aws_secret_access_key=os.getenv("AWS_SECRET_KEY"),
    )
    bucket = s3_resource.Bucket("sdp-test-data")
    print("Downloading test data from s3")
    for obj in bucket.objects.all():
        if obj.key.endswith("/"):  # do not try to "download_file" on objects which are actually directories
            continue
        if not os.path.exists(os.path.dirname(obj.key)):
            os.makedirs(os.path.dirname(obj.key))
        bucket.download_file(obj.key, obj.key)
    print("Test data downloaded to 'test_data' folder.")
    os.environ["TEST_DATA_ROOT"] = os.path.abspath("test_data")

    return os.environ["TEST_DATA_ROOT"]


@pytest.mark.skipif(
    not check_e2e_test_data(),
    reason="Either TEST_DATA_ROOT needs to be defined or both AWS_SECRET_KEY "
    "and AWS_ACCESS_KEY to run e2e config tests",
)
@pytest.mark.parametrize("config_path,data_check_fn", get_test_cases())
def test_configs(config_path: str, data_check_fn: Callable, tmp_path: str):
    test_data_root = get_e2e_test_data_path()
    # we expect DATASET_CONFIGS_ROOT and TEST_DATA_ROOT
    # to have the same structure (e.g. <lang>/<dataset>)
    rel_path_from_root = os.path.relpath(Path(config_path).parent, DATASET_CONFIGS_ROOT)

    # run data_check_fn - it will raise error if the expected test data is not found
    data_check_fn(raw_data_dir=str(Path(test_data_root) / rel_path_from_root))

    reference_manifest = str(Path(test_data_root) / rel_path_from_root / "test_data_reference.json")
    if not os.path.exists(reference_manifest):
        raise ValueError(f"Did not find reference manifest {reference_manifest}")

    cfg = OmegaConf.load(config_path)
    assert "processors" in cfg
    cfg["processors_to_run"] = "all"
    cfg["workspace_dir"] = str(tmp_path)
    cfg["final_manifest"] = str(tmp_path / "final_manifest.json")
    if "data_split" not in cfg:
        cfg["data_split"] = "train"
    cfg["processors"][0]["raw_data_dir"] = str(Path(test_data_root) / rel_path_from_root)

    run_processors(cfg)
    # additionally, let's test that final generated manifest matches the
    # reference file (ignoring the file paths)
    with open(reference_manifest, "rt", encoding="utf8") as reference_fin, open(
        cfg["final_manifest"], "rt", encoding="utf8"
    ) as generated_fin:
        # sorting to avoid mismatches because of randomness in utterances order
        reference_lines = sorted(reference_fin.readlines())
        generated_lines = sorted(generated_fin.readlines())
        assert len(reference_lines) == len(generated_lines)

        for reference_line, generated_line in zip(reference_lines, generated_lines):
            reference_data = json.loads(reference_line)
            generated_data = json.loads(generated_line)
            reference_data.pop("audio_filepath")
            generated_data.pop("audio_filepath")
            assert reference_data == generated_data

    # if CLEAN_UP_TMP_PATH is set to non-0 value, we will delete tmp_path
    if os.getenv("CLEAN_UP_TMP_PATH", "0") != "0":
        shutil.rmtree(tmp_path)<|MERGE_RESOLUTION|>--- conflicted
+++ resolved
@@ -105,11 +105,8 @@
         # audio will be downloaded on the fly from a subset of files.
         # No checks, but need to mock the url list function (done above)
         (f"{DATASET_CONFIGS_ROOT}/english/coraal/config.yaml", lambda raw_data_dir: True),
-<<<<<<< HEAD
         (f"{DATASET_CONFIGS_ROOT}/armenian/fleurs/config.yaml", data_check_fn_fleurs),
-=======
         (f"{DATASET_CONFIGS_ROOT}/english/librispeech/config.yaml", data_check_fn_librispeech),
->>>>>>> b3c33440
     ]
 
 
