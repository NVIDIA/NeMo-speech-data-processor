--- conflicted
+++ resolved
@@ -183,8 +183,7 @@
 
 .. toctree::
    :hidden:
-<<<<<<< HEAD
-
+   
    config-docs/english/librispeech/config
 
 Coraa Brazilian Portuguese dataset
@@ -215,7 +214,3 @@
    :hidden:
 
    config-docs/portuguese/mtedx/config
-=======
-   
-   config-docs/english/librispeech/config
->>>>>>> 038ec089
