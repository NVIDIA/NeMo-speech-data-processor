API
---

Available processors
~~~~~~~~~~~~~~~~~~~~

Here is the full list of all available processors and their supported arguments.

.. note::
    All SDP processors optionally accept ``input_manifest_file`` and
    ``output_manifest_file`` keys. See :ref:`Special fields <special_fields>` section
    for more details.

.. Using autodata everywhere to only have class name and docs and save on space


Dataset-specific processors
###########################

MCV
'''

.. autodata:: sdp.processors.CreateInitialManifestMCV
   :annotation:

MLS
'''

.. indexed in the adding_processors section with methods description
.. autodata:: sdp.processors.CreateInitialManifestMLS
   :annotation:
   :noindex:

.. autodata:: sdp.processors.RestorePCForMLS
   :annotation:

VoxPopuli
'''''''''

.. autodata:: sdp.processors.CreateInitialManifestVoxpopuli
   :annotation:

.. autodata:: sdp.processors.NormalizeFromNonPCTextVoxpopuli
   :annotation:

CORAAL
''''''

.. autodata:: sdp.processors.CreateInitialManifestCORAAL
   :annotation:

.. autodata:: sdp.processors.TrainDevTestSplitCORAAL
   :annotation:

SLR83
'''''

.. autodata:: sdp.processors.CreateInitialManifestSLR83
   :annotation:

.. autodata:: sdp.processors.CustomDataSplitSLR83
   :annotation:

.. TODO: Fisher config is not accessible - should we require moving everything to SDP
..       Probably need some policy on shat lives in main folder vs configs.
..       To control the number of processors we support.

<<<<<<< HEAD
FLEURS
''''''   

.. autodata:: sdp.processors.CreateInitialManifestFleurs
   :annotation:
=======
Lhotse processors
#################

The following processors leverage `Lhotse`_, a speech data handling library that contains
data preparation recipes for 80+ publicly available datasets.
Lhotse has its own data manifest format that can be largely mapped into NeMo's format.

.. autodata:: sdp.processors.LhotseImport
    :annotation:


.. _Lhotse: https://github.com/lhotse-speech/lhotse
>>>>>>> ba37ac13

Data enrichment
###############

The following processors can be used to add additional attributes to the data by
running different NeMo models (e.g., ASR predictions). These attributes are typically
used in the downstream processing for additional enhancement or filtering.

.. autodata:: sdp.processors.ASRInference
   :annotation:

.. autodata:: sdp.processors.PCInference
   :annotation:


Text-only processors
####################

.. note::
    All processors in this section accept additional parameter
    ``text_key`` (defaults to "text") to control which field is used
    for modifications/filtering.

Data modifications
''''''''''''''''''

.. indexed in the adding_processors section with methods description

.. autodata:: sdp.processors.SubRegex
   :annotation:
   :noindex:

.. autodata:: sdp.processors.SubMakeLowercase
   :annotation:

.. autodata:: sdp.processors.MakeLettersUppercaseAfterPeriod
   :annotation:

Data filtering
''''''''''''''

.. autodata:: sdp.processors.DropIfRegexMatch
   :annotation:

.. autodata:: sdp.processors.DropIfNoneOfRegexMatch
   :annotation:

.. autodata:: sdp.processors.DropNonAlphabet
   :annotation:

.. autodata:: sdp.processors.DropOnAttribute
   :annotation:


ASR-based processors
####################

.. note::
    All processors in this section depend on the :class:`sdp.processors.ASRInference`.
    So make sure to include it in the config at some prior stage with an applicable
    ASR model.

.. note::
    All processors in this section accept additional parameters
    ``text_key`` (defaults to "text") and ``pred_text_key`` (defaults to "text_pred")
    to control which fields contain transcription and ASR model predictions.

Data modifications
''''''''''''''''''

.. autodata:: sdp.processors.InsIfASRInsertion
   :annotation:

.. autodata:: sdp.processors.SubIfASRSubstitution
   :annotation:

Data filtering
''''''''''''''

.. autodata:: sdp.processors.DropASRError
   :annotation:

.. autodata:: sdp.processors.DropASRErrorBeginningEnd
   :annotation:

.. autodata:: sdp.processors.DropIfSubstringInInsertion
   :annotation:

.. autodata:: sdp.processors.DropHighCER
   :annotation:

.. autodata:: sdp.processors.DropHighWER
   :annotation:

.. autodata:: sdp.processors.DropLowWordMatchRate
   :annotation:

.. indexed in the adding_processors section with methods description
.. autodata:: sdp.processors.DropHighLowCharrate
   :annotation:
   :noindex:

.. autodata:: sdp.processors.DropHighLowWordrate
   :annotation:

.. autodata:: sdp.processors.DropHighLowDuration
   :annotation:


Miscellaneous
#############

.. autodata:: sdp.processors.AddConstantFields
   :annotation:

.. autodata:: sdp.processors.CombineSources
   :annotation:

.. autodata:: sdp.processors.DuplicateFields
   :annotation:

.. autodata:: sdp.processors.RenameFields
   :annotation:

.. autodata:: sdp.processors.SplitOnFixedDuration
   :annotation:

.. autodata:: sdp.processors.ChangeToRelativePath
   :annotation:

.. autodata:: sdp.processors.SortManifest
   :annotation:

.. autodata:: sdp.processors.KeepOnlySpecifiedFields
   :annotation:


.. _sdp-base-classes:

Base classes
~~~~~~~~~~~~

This section lists all the base classes you might need to know about if you
want to add new SDP processors.

BaseProcessor
#############

.. autoclass:: sdp.processors.base_processor.BaseProcessor
   :show-inheritance:
   :private-members:
   :member-order: bysource
   :exclude-members: _abc_impl

BaseParallelProcessor
#####################

.. autoclass:: sdp.processors.base_processor.BaseParallelProcessor
   :show-inheritance:
   :private-members:
   :member-order: bysource
   :exclude-members: _abc_impl

.. _sdp-runtime-tests:

Runtime tests
#############

Before running the specified processors, SDP runs ``processor.test()`` on all specified processors.
A test method is provided in :meth:`sdp.processors.base_processor.BaseParallelProcessor.test`, which
checks that for a given input data entry, the output data entry/entries produced by the processor
will match the expected output data entry/entries. Note that this essentially only checks that the
impact on the data manifest will be as expected. If you want to do some other checks, you will need
to override this `test` method.

The input data entry and the expected output data entry/entries for
:meth:`sdp.processors.base_processor.BaseParallelProcessor.test` are specified inside the optional list
of ``test_cases`` that were provided in the object constructor.
This means you can provided test cases in the YAML config file, and the
dataset will only be processed if the test cases pass.

This is helpful to (a) make sure that the rules you wrote have the effect
you desired, and (b) demonstrate why you wrote those rules.
An example of test cases we could include in the YAML config file::

    - _target_: sdp.processors.DropIfRegexMatch
    regex_patterns:
        - "(\\D ){5,20}" # looks for between 4 and 19 characters surrounded by spaces
    test_cases:
        - {input: {text: "some s p a c e d out letters"}, output: null}
        - {input: {text: "normal words only"}, output: {text: "normal words only"}}<|MERGE_RESOLUTION|>--- conflicted
+++ resolved
@@ -65,13 +65,13 @@
 ..       Probably need some policy on shat lives in main folder vs configs.
 ..       To control the number of processors we support.
 
-<<<<<<< HEAD
+
 FLEURS
 ''''''   
 
 .. autodata:: sdp.processors.CreateInitialManifestFleurs
    :annotation:
-=======
+
 Lhotse processors
 #################
 
@@ -84,7 +84,6 @@
 
 
 .. _Lhotse: https://github.com/lhotse-speech/lhotse
->>>>>>> ba37ac13
 
 Data enrichment
 ###############
