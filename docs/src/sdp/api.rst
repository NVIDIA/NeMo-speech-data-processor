API
---

Available processors
~~~~~~~~~~~~~~~~~~~~

Here is the full list of all available processors and their supported arguments.

.. note::
    All SDP processors optionally accept ``input_manifest_file`` and
    ``output_manifest_file`` keys. See :ref:`Special fields <special_fields>` section
    for more details.

.. Using autodata everywhere to only have class name and docs and save on space


Dataset-specific processors
###########################

MCV
'''

.. autodata:: sdp.processors.CreateInitialManifestMCV
   :annotation:

MLS
'''

.. indexed in the adding_processors section with methods description
.. autodata:: sdp.processors.CreateInitialManifestMLS
   :annotation:
   :noindex:

.. autodata:: sdp.processors.RestorePCForMLS
   :annotation:

VoxPopuli
'''''''''

.. autodata:: sdp.processors.CreateInitialManifestVoxpopuli
   :annotation:

.. autodata:: sdp.processors.NormalizeFromNonPCTextVoxpopuli
   :annotation:

CORAAL
''''''

.. autodata:: sdp.processors.CreateInitialManifestCORAAL
   :annotation:

.. autodata:: sdp.processors.TrainDevTestSplitCORAAL
   :annotation:


Librispeech
'''''''''''

.. autodata:: sdp.processors.CreateInitialManifestLibrispeech
   :annotation:
   

SLR83
'''''

.. autodata:: sdp.processors.CreateInitialManifestSLR83
   :annotation:

.. autodata:: sdp.processors.CustomDataSplitSLR83
   :annotation:

MTEDx
'''

.. autodata:: sdp.processors.CreateInitialManifestMTEDX
   :annotation:

Coraa
'''

.. autodata:: sdp.processors.CreateInitialManifestCORAA
   :annotation:

.. TODO: Fisher config is not accessible - should we require moving everything to SDP
..       Probably need some policy on shat lives in main folder vs configs.
..       To control the number of processors we support.


FLEURS
''''''   

.. autodata:: sdp.processors.CreateInitialManifestFleurs
   :annotation:

Lhotse processors
#################

The following processors leverage `Lhotse`_, a speech data handling library that contains
data preparation recipes for 80+ publicly available datasets.
Lhotse has its own data manifest format that can be largely mapped into NeMo's format.

.. autodata:: sdp.processors.LhotseImport
    :annotation:


.. _Lhotse: https://github.com/lhotse-speech/lhotse

Data enrichment
###############

The following processors can be used to add additional attributes to the data by
running different NeMo models (e.g., ASR predictions). These attributes are typically
used in the downstream processing for additional enhancement or filtering.

.. autodata:: sdp.processors.ASRInference
   :annotation:

.. autodata:: sdp.processors.PCInference
   :annotation:

.. autodata:: sdp.processors.ASRWhisper
   :annotation:

.. autodata:: sdp.processors.ASRTransformers
   :annotation:

Text-only processors
####################

.. note::
    All processors in this section accept additional parameter
    ``text_key`` (defaults to "text") to control which field is used
    for modifications/filtering.

.. autodata:: sdp.processors.ReadTxtLines
   :annotation:

Data modifications
''''''''''''''''''

.. indexed in the adding_processors section with methods description

.. autodata:: sdp.processors.SubRegex
   :annotation:
   :noindex:

.. autodata:: sdp.processors.SubMakeLowercase
   :annotation:

.. autodata:: sdp.processors.MakeLettersUppercaseAfterPeriod
   :annotation:

.. autodata:: sdp.processors.SplitLineBySentence
   :annotation:

.. autodata:: sdp.processors.CountNumWords
   :annotation:

<<<<<<< HEAD
.. autodata:: sdp.processors.NormalizeText
   :annotation:

=======
>>>>>>> 1030ca77
Data filtering
''''''''''''''

.. autodata:: sdp.processors.DropIfRegexMatch
   :annotation:

.. autodata:: sdp.processors.DropIfNoneOfRegexMatch
   :annotation:

.. autodata:: sdp.processors.DropNonAlphabet
   :annotation:

.. autodata:: sdp.processors.DropOnAttribute
   :annotation:


ASR-based processors
####################

.. note::
    All processors in this section depend on the :class:`sdp.processors.ASRInference`.
    So make sure to include it in the config at some prior stage with an applicable
    ASR model.

.. note::
    All processors in this section accept additional parameters
    ``text_key`` (defaults to "text") and ``pred_text_key`` (defaults to "text_pred")
    to control which fields contain transcription and ASR model predictions.

Data modifications
''''''''''''''''''

.. autodata:: sdp.processors.SoxConvert
   :annotation:

.. autodata:: sdp.processors.InsIfASRInsertion
   :annotation:

.. autodata:: sdp.processors.SubIfASRSubstitution
   :annotation:

Data filtering
''''''''''''''

.. autodata:: sdp.processors.PreserveByValue
   :annotation:

.. autodata:: sdp.processors.DropASRError
   :annotation:

.. autodata:: sdp.processors.DropASRErrorBeginningEnd
   :annotation:

.. autodata:: sdp.processors.DropIfSubstringInInsertion
   :annotation:

.. autodata:: sdp.processors.DropHighCER
   :annotation:

.. autodata:: sdp.processors.DropHighWER
   :annotation:

.. autodata:: sdp.processors.DropLowWordMatchRate
   :annotation:

.. indexed in the adding_processors section with methods description
.. autodata:: sdp.processors.DropHighLowCharrate
   :annotation:
   :noindex:

.. autodata:: sdp.processors.DropHighLowWordrate
   :annotation:

.. autodata:: sdp.processors.DropHighLowDuration
   :annotation:


Miscellaneous
#############

.. autodata:: sdp.processors.AddConstantFields
   :annotation:

.. autodata:: sdp.processors.CombineSources
   :annotation:

.. autodata:: sdp.processors.DuplicateFields
   :annotation:

.. autodata:: sdp.processors.RenameFields
   :annotation:

.. autodata:: sdp.processors.SplitOnFixedDuration
   :annotation:

.. autodata:: sdp.processors.ChangeToRelativePath
   :annotation:

.. autodata:: sdp.processors.SortManifest
   :annotation:

.. autodata:: sdp.processors.KeepOnlySpecifiedFields
   :annotation:

.. autodata:: sdp.processors.GetAudioDuration
   :annotation:

.. autodata:: sdp.processors.FfmpegConvert
   :annotation:

.. autodata:: sdp.processors.CreateInitialManifestByExt
   :annotation:
<<<<<<< HEAD

.. autodata:: sdp.processors.ApplyInnerJoin
   :annotation:
=======
>>>>>>> 1030ca77

.. _sdp-base-classes:

Base classes
~~~~~~~~~~~~

This section lists all the base classes you might need to know about if you
want to add new SDP processors.

BaseProcessor
#############

.. autoclass:: sdp.processors.base_processor.BaseProcessor
   :show-inheritance:
   :private-members:
   :member-order: bysource
   :exclude-members: _abc_impl

BaseParallelProcessor
#####################

.. autoclass:: sdp.processors.base_processor.BaseParallelProcessor
   :show-inheritance:
   :private-members:
   :member-order: bysource
   :exclude-members: _abc_impl

.. _sdp-runtime-tests:

Runtime tests
#############

Before running the specified processors, SDP runs ``processor.test()`` on all specified processors.
A test method is provided in :meth:`sdp.processors.base_processor.BaseParallelProcessor.test`, which
checks that for a given input data entry, the output data entry/entries produced by the processor
will match the expected output data entry/entries. Note that this essentially only checks that the
impact on the data manifest will be as expected. If you want to do some other checks, you will need
to override this `test` method.

The input data entry and the expected output data entry/entries for
:meth:`sdp.processors.base_processor.BaseParallelProcessor.test` are specified inside the optional list
of ``test_cases`` that were provided in the object constructor.
This means you can provided test cases in the YAML config file, and the
dataset will only be processed if the test cases pass.

This is helpful to (a) make sure that the rules you wrote have the effect
you desired, and (b) demonstrate why you wrote those rules.
An example of test cases we could include in the YAML config file::

    - _target_: sdp.processors.DropIfRegexMatch
    regex_patterns:
        - "(\\D ){5,20}" # looks for between 4 and 19 characters surrounded by spaces
    test_cases:
        - {input: {text: "some s p a c e d out letters"}, output: null}
        - {input: {text: "normal words only"}, output: {text: "normal words only"}}<|MERGE_RESOLUTION|>--- conflicted
+++ resolved
@@ -92,6 +92,13 @@
 .. autodata:: sdp.processors.CreateInitialManifestFleurs
    :annotation:
 
+
+FLEURS
+''''''   
+
+.. autodata:: sdp.processors.CreateInitialManifestFleurs
+   :annotation:
+
 Lhotse processors
 #################
 
@@ -118,6 +125,11 @@
 .. autodata:: sdp.processors.PCInference
    :annotation:
 
+.. autodata:: sdp.processors.ASRWhisper
+   :annotation:
+
+.. autodata:: sdp.processors.ASRTransformers
+   :annotation:
 .. autodata:: sdp.processors.ASRWhisper
    :annotation:
 
@@ -135,6 +147,9 @@
 .. autodata:: sdp.processors.ReadTxtLines
    :annotation:
 
+.. autodata:: sdp.processors.ReadTxtLines
+   :annotation:
+
 Data modifications
 ''''''''''''''''''
 
@@ -156,12 +171,9 @@
 .. autodata:: sdp.processors.CountNumWords
    :annotation:
 
-<<<<<<< HEAD
 .. autodata:: sdp.processors.NormalizeText
    :annotation:
 
-=======
->>>>>>> 1030ca77
 Data filtering
 ''''''''''''''
 
@@ -209,6 +221,9 @@
 .. autodata:: sdp.processors.PreserveByValue
    :annotation:
 
+.. autodata:: sdp.processors.PreserveByValue
+   :annotation:
+
 .. autodata:: sdp.processors.DropASRError
    :annotation:
 
@@ -274,12 +289,9 @@
 
 .. autodata:: sdp.processors.CreateInitialManifestByExt
    :annotation:
-<<<<<<< HEAD
 
 .. autodata:: sdp.processors.ApplyInnerJoin
    :annotation:
-=======
->>>>>>> 1030ca77
 
 .. _sdp-base-classes:
 
