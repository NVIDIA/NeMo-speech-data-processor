--- conflicted
+++ resolved
@@ -184,13 +184,8 @@
 
 nitpick_ignore = [
     ('py:class', 'abc.ABC'),
-<<<<<<< HEAD
-    ('py:class', 'sdp.processors.base_processor.DataEntry'),
-    ('py:class', 'optional'),
-=======
     ('py:class', 'optional'),
     ('py:mod', 'sdp.utils.apply_operators'),
->>>>>>> ade63ffa
 ]
 # nitpick_ignore_regex = [('py:class', '*')]
 
