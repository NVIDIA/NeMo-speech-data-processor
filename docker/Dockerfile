FROM nvidia/cuda:12.1.1-cudnn8-devel-ubuntu22.04

ARG SOURCE
COPY ${SOURCE:-.} /workspace/NeMo-speech-data-processor
RUN rm -rf /workspace/NeMo-speech-data-processor/docker/

ARG DEBIAN_FRONTEND=noninteractive
ENV TZ=America/Los_Angeles

# Install basics
RUN apt-get update \
 && apt-get install -y --no-install-recommends \
    python3 python3-pip python3-dev python-is-python3 \
    build-essential \
    curl \
    ffmpeg \
    git \
    sox \
    libsox-fmt-mp3 \
    unzip \
    wget \
 && apt-get clean \
 && rm -rf /var/lib/apt/lists/*

# Update pip
RUN pip install --upgrade pip

<<<<<<< HEAD
=======
# Clone the NeMo SDP repository
COPY . /src/NeMo-speech-data-processor
RUN rm -rf /src/NeMo-speech-data-processor/.git


WORKDIR /src/NeMo-speech-data-processor
>>>>>>> bca5d1f3
#need to install numpy before reqs, even thougth it present in reqs (cause it requred to install [python-sox], otherwise we face an error)
WORKDIR /workspace/NeMo-speech-data-processor
RUN pip install numpy 
<<<<<<< HEAD
RUN find requirements/ -maxdepth 1 -name "*.txt" -exec pip install -r {} \;
RUN wget https://github.com/state-spaces/mamba/releases/download/v2.2.2/mamba_ssm-2.2.2+cu118torch2.1cxx11abiFALSE-cp310-cp310-linux_x86_64.whl
RUN pip install mamba_ssm-2.2.2+cu118torch2.1cxx11abiFALSE-cp310-cp310-linux_x86_64.whl


# Update NeMo to allow timestamps
RUN git clone https://github.com/NVIDIA/NeMo.git /src/NeMo/
WORKDIR /src/NeMo
RUN git reset --hard 0547550ad803fce1e4a019f92e9c59f4c902e7e0
RUN ./reinstall.sh
RUN pip install python-swiftclient ffmpeg-python

=======
RUN find requirements/ -name "*.txt" -exec pip install -r {} \;
>>>>>>> bca5d1f3
# Set working directory back to NeMo-speech-data-processor
WORKDIR /src/NeMo-speech-data-processor

# Set up entrypoint
CMD ["bash"]<|MERGE_RESOLUTION|>--- conflicted
+++ resolved
@@ -25,34 +25,15 @@
 # Update pip
 RUN pip install --upgrade pip
 
-<<<<<<< HEAD
-=======
 # Clone the NeMo SDP repository
 COPY . /src/NeMo-speech-data-processor
 RUN rm -rf /src/NeMo-speech-data-processor/.git
 
-
 WORKDIR /src/NeMo-speech-data-processor
->>>>>>> bca5d1f3
 #need to install numpy before reqs, even thougth it present in reqs (cause it requred to install [python-sox], otherwise we face an error)
 WORKDIR /workspace/NeMo-speech-data-processor
 RUN pip install numpy 
-<<<<<<< HEAD
 RUN find requirements/ -maxdepth 1 -name "*.txt" -exec pip install -r {} \;
-RUN wget https://github.com/state-spaces/mamba/releases/download/v2.2.2/mamba_ssm-2.2.2+cu118torch2.1cxx11abiFALSE-cp310-cp310-linux_x86_64.whl
-RUN pip install mamba_ssm-2.2.2+cu118torch2.1cxx11abiFALSE-cp310-cp310-linux_x86_64.whl
-
-
-# Update NeMo to allow timestamps
-RUN git clone https://github.com/NVIDIA/NeMo.git /src/NeMo/
-WORKDIR /src/NeMo
-RUN git reset --hard 0547550ad803fce1e4a019f92e9c59f4c902e7e0
-RUN ./reinstall.sh
-RUN pip install python-swiftclient ffmpeg-python
-
-=======
-RUN find requirements/ -name "*.txt" -exec pip install -r {} \;
->>>>>>> bca5d1f3
 # Set working directory back to NeMo-speech-data-processor
 WORKDIR /src/NeMo-speech-data-processor
 
