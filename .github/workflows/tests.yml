name: SDP tests

on:
  pull_request:
    branches: [ "main" ]

  # Allows you to run this workflow manually from the Actions tab
  workflow_dispatch:

permissions:
  contents: read

jobs:
  doc-building:
    runs-on: ubuntu-latest

    steps:
    - uses: actions/checkout@v3
    - name: Set up Python 3.10
      uses: actions/setup-python@v3
      with:
        python-version: "3.10"
    - name: Install dependencies
      run: |
        python -m pip install --upgrade pip
        pip install -r requirements/docs.txt
        python -m pip cache purge
    # we are being quite strict here, but hopefully that will not be too inconvenient
    - name: Checking that documentation builds with no warnings and all links are working
      run: |
        cd docs && make clean && make html SPHINXOPTS="-b linkcheck -W --keep-going -n"

  no-nemo-tests:
    runs-on: ubuntu-latest

    steps:
    - uses: actions/checkout@v3
    - name: Set up Python 3.10
      uses: actions/setup-python@v3
      with:
        python-version: "3.10"
    - name: Install dependencies
      run: |
        python -m pip install --upgrade pip
        pip install -r requirements/main.txt
        pip install -r requirements/tests.txt
        pip install -r requirements/huggingface.txt
        python -m pip cache purge
    - name: Checking that SDP can be imported and basic configs can be run without nemo
      # in the future this might fail if some runtime tests require nemo
      # in that case this test will need to be changed
      run: |
        python -m pytest tests/test_cfg_runtime_tests.py

  main-tests:
    runs-on: ubuntu-latest

    steps:
    - uses: actions/checkout@v3
    - name: Set up Python 3.10
      uses: actions/setup-python@v3
      with:
        python-version: "3.10"
    - name: Install dependencies
      run: |
        python -m pip install --upgrade pip
        pip install -r requirements/main.txt
        pip install -r requirements/tests.txt
        pip install -r requirements/huggingface.txt
        sudo apt-get update
        sudo apt-get install -y libsndfile1 ffmpeg sox libsox-fmt-mp3
        pip install Cython wheel  # need to pre-install to avoid error in nemo installation
        pip install "nemo_toolkit[asr,nlp]"
<<<<<<< HEAD
=======
        python -m pip cache purge
>>>>>>> 208b09cd
    - name: Run all tests
      env:
        AWS_SECRET_KEY: ${{ secrets.AWS_SECRET_KEY }}
        AWS_ACCESS_KEY: ${{ secrets.AWS_ACCESS_KEY }}
        CLEAN_UP_TMP_PATH: 1
      run: |
        set -o pipefail # this will make sure next line returns non-0 exit code if tests fail
        python -m pytest tests/ --junitxml=pytest.xml --cov-report=term-missing:skip-covered --cov=sdp --durations=30 -rs | tee pytest-coverage.txt


# TODO: add some way to see if e2e tests were skipped
#       (which will be the case for PRs from public forks).
#       below step is supposed to do that, but not working yet

    # - name: Pytest coverage comment
    #   uses: MishaKav/pytest-coverage-comment@main
    #   with:
    #     pytest-coverage-path: ./pytest-coverage.txt
    #     junitxml-path: ./pytest.xml<|MERGE_RESOLUTION|>--- conflicted
+++ resolved
@@ -71,10 +71,7 @@
         sudo apt-get install -y libsndfile1 ffmpeg sox libsox-fmt-mp3
         pip install Cython wheel  # need to pre-install to avoid error in nemo installation
         pip install "nemo_toolkit[asr,nlp]"
-<<<<<<< HEAD
-=======
         python -m pip cache purge
->>>>>>> 208b09cd
     - name: Run all tests
       env:
         AWS_SECRET_KEY: ${{ secrets.AWS_SECRET_KEY }}
